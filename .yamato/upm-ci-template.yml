# .yamato/upm-ci-template.yml
{% metadata_file .yamato/meta/environments.yml %}

---
{% for project in projects %}
pack_{{ project.name }}:
  name: Pack {{ project.packagename }}
  agent:  
    type: Unity::VM
    image: package-ci/ubuntu:stable    
    flavor: b1.large  
  commands:
    - npm install upm-ci-utils@{{ upm.package_version }} -g --registry {{ upm.registry_url }}
    - find ./{{ project.packagename }} -type l -exec bash -c 'sh BuildScripts~/convert_symlinks.sh "$0"' {} \;    
    - upm-ci template pack --project-path {{ project.packagename }}
  artifacts:
    packages:
      paths:
        - "upm-ci~/**/*"
  dependencies:
    {% for platform in platforms %}
    - .yamato/upm-ci-webapp.yml#pack_{{ platform.name }}
    {% endfor %}

{% for editor in editors %}
{% for platform in platforms %}
{% for param in platform.test_params %}
test_{{ project.name }}_{{ param.platform }}_{{ param.backend }}_{{ platform.name }}_{{ editor.version }}:
  name : Test {{ project.packagename }} {{ param.platform }} {{ param.backend }} {{ editor.version }} on {{ platform.name }}
  agent:
    type: {{ platform.type }}
    image: {{ platform.image }}
    flavor: {{ platform.flavor}}
  commands:
    - npm install upm-ci-utils@{{ upm.package_version }} -g --registry {{ upm.registry_url }}
    {% if platform.name == "win" %}
    - | 
<<<<<<< HEAD
      for /f "DELIMS=" %%A IN ('dir /b /s "Webapp\bin~\*"') do set WEBAPP_PATH=%%A
      upm-ci template test -u {{ editor.version }} --project-path {{ project.packagename }} --platform {{ param.platform }} --backend {{ param.backend }} --extra-utr-arg="--timeout=3000"
    {% else %}
    - | 
      export WEBAPP_PATH=`find $(pwd)/WebApp/bin~/*`
=======
      set WEBAPP_PATH=%cd%\Webapp\bin~\{{ platform.packed_webapp_name }}
      upm-ci template test -u {{ editor.version }} --project-path {{ project.packagename }} --platform {{ param.platform }} --backend {{ param.backend }} --extra-utr-arg="--timeout=3000"
    {% else %}
    - | 
      export WEBAPP_PATH=$(pwd)/WebApp/bin~/{{ platform.packed_webapp_name }}
>>>>>>> dddec06b
      upm-ci template test -u {{ editor.version }} --project-path {{ project.packagename }} --platform {{ param.platform }} --backend {{ param.backend }} --extra-utr-arg="--timeout=3000"
    {% endif %}
  triggers:
    branches:
      only:
      - "/.*/"
      except:
      - "master"
  artifacts:
    logs:
      paths:
        - "upm-ci~/test-results/**/*"
  dependencies:
    - .yamato/upm-ci-template.yml#pack_{{ project.name }}
    - .yamato/upm-ci-webapp.yml#pack_{{ platform.name }}
    - .yamato/upm-ci-webapp.yml#test_{{ platform.name }}
{% endfor %}
{% endfor %}
{% endfor %}

publish_{{ project.name }}:
  name: Publish {{ project.packagename }}
  agent:
    type: Unity::VM
    image: package-ci/win10:stable
    flavor: b1.large
  commands:
    - npm install upm-ci-utils@{{ upm.package_version }} -g --registry {{ upm.registry_url }}
    - upm-ci template publish --project-path {{ project.packagename }}
  triggers:
    tags:
      only:
        - /^(r|R)(c|C)-\d+\.\d+\.\d+(-preview(\.\d+)?)?$/
  artifacts:
    logs:
      paths:
        - "upm-ci~/test-results/**/*"
    packages:
      paths:
        - "upm-ci~/packages/*.tgz"
        - "upm-ci~/templates/*.tgz"
  dependencies:
    - .yamato/upm-ci-template.yml#pack
    {% for editor in editors %}
    {% for platform in platforms %}
    {% for param in platform.test_params %}
    - .yamato/upm-ci-template.yml#test_{{ param.platform }}_{{ param.backend }}_{{ platform.name }}_{{ editor.version }}
    {% endfor %}
    {% endfor %}
    {% endfor %}

publish_dryrun_{{ project.name }}:
  name: Publish Dry Run {{ project.packagename }}
  agent:
    type: Unity::VM
    image: package-ci/win10:stable
    flavor: b1.large
  commands:
    - npm install upm-ci-utils@{{ upm.package_version }} -g --registry {{ upm.registry_url }}
    - upm-ci template publish --dry-run
  triggers:
    tags:
      only:
        - /^(r|R)(c|C)-\d+\.\d+\.\d+(-preview(\.\d+)?)?$/
  artifacts:
    logs:
      paths:
        - "upm-ci~/test-results/**/*"
    packages:
      paths:
        - "upm-ci~/packages/*.tgz"
        - "upm-ci~/templates/*.tgz"
  dependencies:
    - .yamato/upm-ci-template.yml#pack
    {% for editor in editors %}
    {% for platform in platforms %}
    {% for param in platform.test_params %}
    - .yamato/upm-ci-template.yml#test_{{ param.platform }}_{{ param.backend }}_{{ platform.name }}_{{ editor.version }}
    {% endfor %}
    {% endfor %}
    {% endfor %}    
{% endfor %}<|MERGE_RESOLUTION|>--- conflicted
+++ resolved
@@ -35,19 +35,11 @@
     - npm install upm-ci-utils@{{ upm.package_version }} -g --registry {{ upm.registry_url }}
     {% if platform.name == "win" %}
     - | 
-<<<<<<< HEAD
-      for /f "DELIMS=" %%A IN ('dir /b /s "Webapp\bin~\*"') do set WEBAPP_PATH=%%A
-      upm-ci template test -u {{ editor.version }} --project-path {{ project.packagename }} --platform {{ param.platform }} --backend {{ param.backend }} --extra-utr-arg="--timeout=3000"
-    {% else %}
-    - | 
-      export WEBAPP_PATH=`find $(pwd)/WebApp/bin~/*`
-=======
       set WEBAPP_PATH=%cd%\Webapp\bin~\{{ platform.packed_webapp_name }}
       upm-ci template test -u {{ editor.version }} --project-path {{ project.packagename }} --platform {{ param.platform }} --backend {{ param.backend }} --extra-utr-arg="--timeout=3000"
     {% else %}
     - | 
       export WEBAPP_PATH=$(pwd)/WebApp/bin~/{{ platform.packed_webapp_name }}
->>>>>>> dddec06b
       upm-ci template test -u {{ editor.version }} --project-path {{ project.packagename }} --platform {{ param.platform }} --backend {{ param.backend }} --extra-utr-arg="--timeout=3000"
     {% endif %}
   triggers:

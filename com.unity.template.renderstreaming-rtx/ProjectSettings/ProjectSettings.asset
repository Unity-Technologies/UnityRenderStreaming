%YAML 1.1
%TAG !u! tag:unity3d.com,2011:
--- !u!129 &1
PlayerSettings:
  m_ObjectHideFlags: 0
  serializedVersion: 20
  productGUID: c71a6e77368cc6048998f34f4bbe2b86
  AndroidProfiler: 0
  AndroidFilterTouchesWhenObscured: 0
  AndroidEnableSustainedPerformanceMode: 0
  defaultScreenOrientation: 4
  targetDevice: 2
  useOnDemandResources: 0
  accelerometerFrequency: 60
  companyName: DefaultCompany
  productName: UnityRenderStreaming Template RTX
  defaultCursor: {fileID: 0}
  cursorHotspot: {x: 0, y: 0}
  m_SplashScreenBackgroundColor: {r: 0.13725491, g: 0.12156863, b: 0.1254902, a: 1}
  m_ShowUnitySplashScreen: 1
  m_ShowUnitySplashLogo: 1
  m_SplashScreenOverlayOpacity: 1
  m_SplashScreenAnimation: 1
  m_SplashScreenLogoStyle: 1
  m_SplashScreenDrawMode: 0
  m_SplashScreenBackgroundAnimationZoom: 1
  m_SplashScreenLogoAnimationZoom: 1
  m_SplashScreenBackgroundLandscapeAspect: 1
  m_SplashScreenBackgroundPortraitAspect: 1
  m_SplashScreenBackgroundLandscapeUvs:
    serializedVersion: 2
    x: 0
    y: 0
    width: 1
    height: 1
  m_SplashScreenBackgroundPortraitUvs:
    serializedVersion: 2
    x: 0
    y: 0
    width: 1
    height: 1
  m_SplashScreenLogos: []
  m_VirtualRealitySplashScreen: {fileID: 0}
  m_HolographicTrackingLossScreen: {fileID: 0}
  defaultScreenWidth: 1024
  defaultScreenHeight: 768
  defaultScreenWidthWeb: 960
  defaultScreenHeightWeb: 600
  m_StereoRenderingPath: 0
  m_ActiveColorSpace: 1
  m_MTRendering: 1
  m_StackTraceTypes: 010000000100000001000000010000000100000001000000
  iosShowActivityIndicatorOnLoading: -1
  androidShowActivityIndicatorOnLoading: -1
  iosUseCustomAppBackgroundBehavior: 0
  iosAllowHTTPDownload: 1
  allowedAutorotateToPortrait: 1
  allowedAutorotateToPortraitUpsideDown: 1
  allowedAutorotateToLandscapeRight: 1
  allowedAutorotateToLandscapeLeft: 1
  useOSAutorotation: 1
  use32BitDisplayBuffer: 1
  preserveFramebufferAlpha: 0
  disableDepthAndStencilBuffers: 0
  androidStartInFullscreen: 1
  androidRenderOutsideSafeArea: 0
  androidUseSwappy: 0
  androidBlitType: 1
  defaultIsNativeResolution: 1
  macRetinaSupport: 1
  runInBackground: 1
  captureSingleScreen: 0
  muteOtherAudioSources: 0
  Prepare IOS For Recording: 0
  Force IOS Speakers When Recording: 0
  deferSystemGesturesMode: 0
  hideHomeButton: 0
  submitAnalytics: 1
  usePlayerLog: 1
  bakeCollisionMeshes: 0
  forceSingleInstance: 0
  useFlipModelSwapchain: 1
  resizableWindow: 1
  useMacAppStoreValidation: 0
  macAppStoreCategory: public.app-category.games
  gpuSkinning: 1
  xboxPIXTextureCapture: 0
  xboxEnableAvatar: 0
  xboxEnableKinect: 0
  xboxEnableKinectAutoTracking: 0
  xboxEnableFitness: 0
  visibleInBackground: 1
  allowFullscreenSwitch: 1
  fullscreenMode: 3
  xboxSpeechDB: 0
  xboxEnableHeadOrientation: 0
  xboxEnableGuest: 0
  xboxEnablePIXSampling: 0
  metalFramebufferOnly: 0
  xboxOneResolution: 0
  xboxOneSResolution: 0
  xboxOneXResolution: 3
  xboxOneMonoLoggingLevel: 0
  xboxOneLoggingLevel: 1
  xboxOneDisableEsram: 0
  xboxOneEnableTypeOptimization: 0
  xboxOnePresentImmediateThreshold: 0
  switchQueueCommandMemory: 0
  switchQueueControlMemory: 16384
  switchQueueComputeMemory: 262144
  switchNVNShaderPoolsGranularity: 33554432
  switchNVNDefaultPoolsGranularity: 16777216
  switchNVNOtherPoolsGranularity: 16777216
<<<<<<< HEAD
=======
  switchNVNMaxPublicTextureIDCount: 0
  switchNVNMaxPublicSamplerIDCount: 0
>>>>>>> 6f885746
  stadiaPresentMode: 0
  stadiaTargetFramerate: 0
  vulkanNumSwapchainBuffers: 3
  vulkanEnableSetSRGBWrite: 0
  vulkanEnableLateAcquireNextImage: 0
  m_SupportedAspectRatios:
    4:3: 1
    5:4: 1
    16:10: 1
    16:9: 1
    Others: 1
  bundleVersion: 0.1
  preloadedAssets:
  - {fileID: 11400000, guid: c8f185587df409c4d9ed3185c351c3be, type: 2}
  metroInputSource: 0
  wsaTransparentSwapchain: 0
  m_HolographicPauseOnTrackingLoss: 1
  xboxOneDisableKinectGpuReservation: 1
  xboxOneEnable7thCore: 1
  vrSettings:
    cardboard:
      depthFormat: 0
      enableTransitionView: 0
    daydream:
      depthFormat: 0
      useSustainedPerformanceMode: 0
      enableVideoLayer: 0
      useProtectedVideoMemory: 0
      minimumSupportedHeadTracking: 0
      maximumSupportedHeadTracking: 1
    hololens:
      depthFormat: 1
      depthBufferSharingEnabled: 1
    lumin:
      depthFormat: 0
      frameTiming: 2
      enableGLCache: 0
      glCacheMaxBlobSize: 524288
      glCacheMaxFileSize: 8388608
    oculus:
      sharedDepthBuffer: 1
      dashSupport: 1
      lowOverheadMode: 0
      protectedContext: 0
      v2Signing: 1
    enable360StereoCapture: 0
  isWsaHolographicRemotingEnabled: 0
  enableFrameTimingStats: 0
  useHDRDisplay: 0
  D3DHDRBitDepth: 0
  m_ColorGamuts: 00000000
  targetPixelDensity: 30
  resolutionScalingMode: 0
  androidSupportedAspectRatio: 1
  androidMaxAspectRatio: 2.1
  applicationIdentifier: {}
  buildNumber: {}
  AndroidBundleVersionCode: 1
  AndroidMinSdkVersion: 19
  AndroidTargetSdkVersion: 0
  AndroidPreferredInstallLocation: 1
  aotOptions: 
  stripEngineCode: 1
  iPhoneStrippingLevel: 0
  iPhoneScriptCallOptimization: 0
  ForceInternetPermission: 0
  ForceSDCardPermission: 0
  CreateWallpaper: 0
  APKExpansionFiles: 0
  keepLoadedShadersAlive: 0
  StripUnusedMeshComponents: 1
  VertexChannelCompressionMask: 4054
  iPhoneSdkVersion: 988
  iOSTargetOSVersionString: 10.0
  tvOSSdkVersion: 0
  tvOSRequireExtendedGameController: 0
  tvOSTargetOSVersionString: 10.0
  uIPrerenderedIcon: 0
  uIRequiresPersistentWiFi: 0
  uIRequiresFullScreen: 1
  uIStatusBarHidden: 1
  uIExitOnSuspend: 0
  uIStatusBarStyle: 0
  appleTVSplashScreen: {fileID: 0}
  appleTVSplashScreen2x: {fileID: 0}
  tvOSSmallIconLayers: []
  tvOSSmallIconLayers2x: []
  tvOSLargeIconLayers: []
  tvOSLargeIconLayers2x: []
  tvOSTopShelfImageLayers: []
  tvOSTopShelfImageLayers2x: []
  tvOSTopShelfImageWideLayers: []
  tvOSTopShelfImageWideLayers2x: []
  iOSLaunchScreenType: 0
  iOSLaunchScreenPortrait: {fileID: 0}
  iOSLaunchScreenLandscape: {fileID: 0}
  iOSLaunchScreenBackgroundColor:
    serializedVersion: 2
    rgba: 0
  iOSLaunchScreenFillPct: 100
  iOSLaunchScreenSize: 100
  iOSLaunchScreenCustomXibPath: 
  iOSLaunchScreeniPadType: 0
  iOSLaunchScreeniPadImage: {fileID: 0}
  iOSLaunchScreeniPadBackgroundColor:
    serializedVersion: 2
    rgba: 0
  iOSLaunchScreeniPadFillPct: 100
  iOSLaunchScreeniPadSize: 100
  iOSLaunchScreeniPadCustomXibPath: 
  iOSUseLaunchScreenStoryboard: 0
  iOSLaunchScreenCustomStoryboardPath: 
  iOSDeviceRequirements: []
  iOSURLSchemes: []
  iOSBackgroundModes: 0
  iOSMetalForceHardShadows: 0
  metalEditorSupport: 1
  metalAPIValidation: 1
  iOSRenderExtraFrameOnPause: 0
  appleDeveloperTeamID: 
  iOSManualSigningProvisioningProfileID: 
  tvOSManualSigningProvisioningProfileID: 
  iOSManualSigningProvisioningProfileType: 0
  tvOSManualSigningProvisioningProfileType: 0
  appleEnableAutomaticSigning: 0
  iOSRequireARKit: 0
  iOSAutomaticallyDetectAndAddCapabilities: 1
  appleEnableProMotion: 0
  clonedFromGUID: 3af42c8365426634f9c7aed1f0e829fa
  templatePackageId: com.unity.template.hd@1.0.0
  templateDefaultScene: Assets/Scenes/SampleScene.unity
  AndroidTargetArchitectures: 5
  AndroidSplashScreenScale: 0
  androidSplashScreen: {fileID: 0}
  AndroidKeystoreName: '{inproject}: '
  AndroidKeyaliasName: 
  AndroidBuildApkPerCpuArchitecture: 0
  AndroidTVCompatibility: 0
  AndroidIsGame: 1
  AndroidEnableTango: 0
  androidEnableBanner: 1
  androidUseLowAccuracyLocation: 0
  androidUseCustomKeystore: 0
  m_AndroidBanners:
  - width: 320
    height: 180
    banner: {fileID: 0}
  androidGamepadSupportLevel: 0
  AndroidValidateAppBundleSize: 1
  AndroidAppBundleSizeToValidate: 150
  m_BuildTargetIcons: []
  m_BuildTargetPlatformIcons: []
  m_BuildTargetBatching:
  - m_BuildTarget: Standalone
    m_StaticBatching: 0
    m_DynamicBatching: 0
  m_BuildTargetGraphicsJobs:
  - m_BuildTarget: MacStandaloneSupport
    m_GraphicsJobs: 0
  - m_BuildTarget: Switch
    m_GraphicsJobs: 1
  - m_BuildTarget: MetroSupport
    m_GraphicsJobs: 1
  - m_BuildTarget: AppleTVSupport
    m_GraphicsJobs: 0
  - m_BuildTarget: BJMSupport
    m_GraphicsJobs: 1
  - m_BuildTarget: LinuxStandaloneSupport
    m_GraphicsJobs: 1
  - m_BuildTarget: PS4Player
    m_GraphicsJobs: 1
  - m_BuildTarget: iOSSupport
    m_GraphicsJobs: 0
  - m_BuildTarget: WindowsStandaloneSupport
    m_GraphicsJobs: 1
  - m_BuildTarget: XboxOnePlayer
    m_GraphicsJobs: 1
  - m_BuildTarget: LuminSupport
    m_GraphicsJobs: 0
  - m_BuildTarget: AndroidPlayer
    m_GraphicsJobs: 0
  - m_BuildTarget: WebGLSupport
    m_GraphicsJobs: 0
  m_BuildTargetGraphicsJobMode:
  - m_BuildTarget: PS4Player
    m_GraphicsJobMode: 0
  - m_BuildTarget: XboxOnePlayer
    m_GraphicsJobMode: 0
  m_BuildTargetGraphicsAPIs:
  - m_BuildTarget: LinuxStandaloneSupport
    m_APIs: 15000000
    m_Automatic: 0
  - m_BuildTarget: MacStandaloneSupport
    m_APIs: 10000000
    m_Automatic: 0
  - m_BuildTarget: WindowsStandaloneSupport
    m_APIs: 1200000002000000
    m_Automatic: 0
  m_BuildTargetVRSettings: []
  openGLRequireES31: 0
  openGLRequireES31AEP: 0
  openGLRequireES32: 0
  m_TemplateCustomTags: {}
  mobileMTRendering:
    Android: 1
    iPhone: 1
    tvOS: 1
  m_BuildTargetGroupLightmapEncodingQuality:
  - m_BuildTarget: Standalone
    m_EncodingQuality: 2
  - m_BuildTarget: Android
    m_EncodingQuality: 2
  - m_BuildTarget: Lumin
    m_EncodingQuality: 2
  - m_BuildTarget: Windows Store Apps
    m_EncodingQuality: 2
  m_BuildTargetGroupLightmapSettings: []
  playModeTestRunnerEnabled: 0
  runPlayModeTestAsEditModeTest: 0
  actionOnDotNetUnhandledException: 1
  enableInternalProfiler: 0
  logObjCUncaughtExceptions: 1
  enableCrashReportAPI: 0
  cameraUsageDescription: 
  locationUsageDescription: 
  microphoneUsageDescription: 
  switchNetLibKey: 
  switchSocketMemoryPoolSize: 6144
  switchSocketAllocatorPoolSize: 128
  switchSocketConcurrencyLimit: 14
  switchScreenResolutionBehavior: 2
  switchUseCPUProfiler: 0
  switchApplicationID: 0x01004b9000490000
  switchNSODependencies: 
  switchTitleNames_0: 
  switchTitleNames_1: 
  switchTitleNames_2: 
  switchTitleNames_3: 
  switchTitleNames_4: 
  switchTitleNames_5: 
  switchTitleNames_6: 
  switchTitleNames_7: 
  switchTitleNames_8: 
  switchTitleNames_9: 
  switchTitleNames_10: 
  switchTitleNames_11: 
  switchTitleNames_12: 
  switchTitleNames_13: 
  switchTitleNames_14: 
  switchPublisherNames_0: 
  switchPublisherNames_1: 
  switchPublisherNames_2: 
  switchPublisherNames_3: 
  switchPublisherNames_4: 
  switchPublisherNames_5: 
  switchPublisherNames_6: 
  switchPublisherNames_7: 
  switchPublisherNames_8: 
  switchPublisherNames_9: 
  switchPublisherNames_10: 
  switchPublisherNames_11: 
  switchPublisherNames_12: 
  switchPublisherNames_13: 
  switchPublisherNames_14: 
  switchIcons_0: {fileID: 0}
  switchIcons_1: {fileID: 0}
  switchIcons_2: {fileID: 0}
  switchIcons_3: {fileID: 0}
  switchIcons_4: {fileID: 0}
  switchIcons_5: {fileID: 0}
  switchIcons_6: {fileID: 0}
  switchIcons_7: {fileID: 0}
  switchIcons_8: {fileID: 0}
  switchIcons_9: {fileID: 0}
  switchIcons_10: {fileID: 0}
  switchIcons_11: {fileID: 0}
  switchIcons_12: {fileID: 0}
  switchIcons_13: {fileID: 0}
  switchIcons_14: {fileID: 0}
  switchSmallIcons_0: {fileID: 0}
  switchSmallIcons_1: {fileID: 0}
  switchSmallIcons_2: {fileID: 0}
  switchSmallIcons_3: {fileID: 0}
  switchSmallIcons_4: {fileID: 0}
  switchSmallIcons_5: {fileID: 0}
  switchSmallIcons_6: {fileID: 0}
  switchSmallIcons_7: {fileID: 0}
  switchSmallIcons_8: {fileID: 0}
  switchSmallIcons_9: {fileID: 0}
  switchSmallIcons_10: {fileID: 0}
  switchSmallIcons_11: {fileID: 0}
  switchSmallIcons_12: {fileID: 0}
  switchSmallIcons_13: {fileID: 0}
  switchSmallIcons_14: {fileID: 0}
  switchManualHTML: 
  switchAccessibleURLs: 
  switchLegalInformation: 
  switchMainThreadStackSize: 1048576
  switchPresenceGroupId: 
  switchLogoHandling: 0
  switchReleaseVersion: 0
  switchDisplayVersion: 1.0.0
  switchStartupUserAccount: 0
  switchTouchScreenUsage: 0
  switchSupportedLanguagesMask: 0
  switchLogoType: 0
  switchApplicationErrorCodeCategory: 
  switchUserAccountSaveDataSize: 0
  switchUserAccountSaveDataJournalSize: 0
  switchApplicationAttribute: 0
  switchCardSpecSize: -1
  switchCardSpecClock: -1
  switchRatingsMask: 0
  switchRatingsInt_0: 0
  switchRatingsInt_1: 0
  switchRatingsInt_2: 0
  switchRatingsInt_3: 0
  switchRatingsInt_4: 0
  switchRatingsInt_5: 0
  switchRatingsInt_6: 0
  switchRatingsInt_7: 0
  switchRatingsInt_8: 0
  switchRatingsInt_9: 0
  switchRatingsInt_10: 0
  switchRatingsInt_11: 0
  switchRatingsInt_12: 0
  switchLocalCommunicationIds_0: 
  switchLocalCommunicationIds_1: 
  switchLocalCommunicationIds_2: 
  switchLocalCommunicationIds_3: 
  switchLocalCommunicationIds_4: 
  switchLocalCommunicationIds_5: 
  switchLocalCommunicationIds_6: 
  switchLocalCommunicationIds_7: 
  switchParentalControl: 0
  switchAllowsScreenshot: 1
  switchAllowsVideoCapturing: 1
  switchAllowsRuntimeAddOnContentInstall: 0
  switchDataLossConfirmation: 0
  switchUserAccountLockEnabled: 0
  switchSystemResourceMemory: 16777216
  switchSupportedNpadStyles: 3
  switchNativeFsCacheSize: 32
  switchIsHoldTypeHorizontal: 0
  switchSupportedNpadCount: 8
  switchSocketConfigEnabled: 0
  switchTcpInitialSendBufferSize: 32
  switchTcpInitialReceiveBufferSize: 64
  switchTcpAutoSendBufferSizeMax: 256
  switchTcpAutoReceiveBufferSizeMax: 256
  switchUdpSendBufferSize: 9
  switchUdpReceiveBufferSize: 42
  switchSocketBufferEfficiency: 4
  switchSocketInitializeEnabled: 1
  switchNetworkInterfaceManagerInitializeEnabled: 1
  switchPlayerConnectionEnabled: 1
  ps4NPAgeRating: 12
  ps4NPTitleSecret: 
  ps4NPTrophyPackPath: 
  ps4ParentalLevel: 11
  ps4ContentID: ED1633-NPXX51362_00-0000000000000000
  ps4Category: 0
  ps4MasterVersion: 01.00
  ps4AppVersion: 01.00
  ps4AppType: 0
  ps4ParamSfxPath: 
  ps4VideoOutPixelFormat: 0
  ps4VideoOutInitialWidth: 1920
  ps4VideoOutBaseModeInitialWidth: 1920
  ps4VideoOutReprojectionRate: 60
  ps4PronunciationXMLPath: 
  ps4PronunciationSIGPath: 
  ps4BackgroundImagePath: 
  ps4StartupImagePath: 
  ps4StartupImagesFolder: 
  ps4IconImagesFolder: 
  ps4SaveDataImagePath: 
  ps4SdkOverride: 
  ps4BGMPath: 
  ps4ShareFilePath: 
  ps4ShareOverlayImagePath: 
  ps4PrivacyGuardImagePath: 
  ps4NPtitleDatPath: 
  ps4RemotePlayKeyAssignment: -1
  ps4RemotePlayKeyMappingDir: 
  ps4PlayTogetherPlayerCount: 0
  ps4EnterButtonAssignment: 1
  ps4ApplicationParam1: 0
  ps4ApplicationParam2: 0
  ps4ApplicationParam3: 0
  ps4ApplicationParam4: 0
  ps4DownloadDataSize: 0
  ps4GarlicHeapSize: 2048
  ps4ProGarlicHeapSize: 2560
  playerPrefsMaxSize: 32768
  ps4Passcode: frAQBc8Wsa1xVPfvJcrgRYwTiizs2trQ
  ps4pnSessions: 1
  ps4pnPresence: 1
  ps4pnFriends: 1
  ps4pnGameCustomData: 1
  playerPrefsSupport: 0
  enableApplicationExit: 0
  resetTempFolder: 1
  restrictedAudioUsageRights: 0
  ps4UseResolutionFallback: 0
  ps4ReprojectionSupport: 0
  ps4UseAudio3dBackend: 0
  ps4UseLowGarlicFragmentationMode: 1
  ps4SocialScreenEnabled: 0
  ps4ScriptOptimizationLevel: 0
  ps4Audio3dVirtualSpeakerCount: 14
  ps4attribCpuUsage: 0
  ps4PatchPkgPath: 
  ps4PatchLatestPkgPath: 
  ps4PatchChangeinfoPath: 
  ps4PatchDayOne: 0
  ps4attribUserManagement: 0
  ps4attribMoveSupport: 0
  ps4attrib3DSupport: 0
  ps4attribShareSupport: 0
  ps4attribExclusiveVR: 0
  ps4disableAutoHideSplash: 0
  ps4videoRecordingFeaturesUsed: 0
  ps4contentSearchFeaturesUsed: 0
  ps4attribEyeToEyeDistanceSettingVR: 0
  ps4IncludedModules: []
  ps4attribVROutputEnabled: 0
  monoEnv: 
  splashScreenBackgroundSourceLandscape: {fileID: 0}
  splashScreenBackgroundSourcePortrait: {fileID: 0}
  blurSplashScreenBackground: 1
  spritePackerPolicy: 
  webGLMemorySize: 16
  webGLExceptionSupport: 1
  webGLNameFilesAsHashes: 0
  webGLDataCaching: 1
  webGLDebugSymbols: 0
  webGLEmscriptenArgs: 
  webGLModulesDirectory: 
  webGLTemplate: APPLICATION:Default
  webGLAnalyzeBuildSize: 0
  webGLUseEmbeddedResources: 0
  webGLCompressionFormat: 1
  webGLLinkerTarget: 1
  webGLThreadsSupport: 0
  webGLWasmStreaming: 0
  scriptingDefineSymbols:
    1: 
    4: UNITY_POST_PROCESSING_STACK_V2
    7: UNITY_POST_PROCESSING_STACK_V2
    13: UNITY_POST_PROCESSING_STACK_V2
    14: UNITY_POST_PROCESSING_STACK_V2
    17: UNITY_POST_PROCESSING_STACK_V2
    18: UNITY_POST_PROCESSING_STACK_V2
    19: UNITY_POST_PROCESSING_STACK_V2
    21: UNITY_POST_PROCESSING_STACK_V2
    23: UNITY_POST_PROCESSING_STACK_V2
    24: UNITY_POST_PROCESSING_STACK_V2
    25: UNITY_POST_PROCESSING_STACK_V2
    26: UNITY_POST_PROCESSING_STACK_V2
    27: UNITY_POST_PROCESSING_STACK_V2
    28: UNITY_POST_PROCESSING_STACK_V2
  platformArchitecture: {}
  scriptingBackend: {}
  il2cppCompilerConfiguration: {}
  managedStrippingLevel: {}
  incrementalIl2cppBuild: {}
  allowUnsafeCode: 0
  additionalIl2CppArgs: 
  scriptingRuntimeVersion: 1
  gcIncremental: 0
  gcWBarrierValidation: 0
  apiCompatibilityLevelPerPlatform: {}
  m_RenderingPath: 1
  m_MobileRenderingPath: 1
  metroPackageName: Template_HD
  metroPackageVersion: 
  metroCertificatePath: 
  metroCertificatePassword: 
  metroCertificateSubject: 
  metroCertificateIssuer: 
  metroCertificateNotAfter: 0000000000000000
  metroApplicationDescription: Template_HD
  wsaImages: {}
  metroTileShortName: 
  metroTileShowName: 0
  metroMediumTileShowName: 0
  metroLargeTileShowName: 0
  metroWideTileShowName: 0
  metroSupportStreamingInstall: 0
  metroLastRequiredScene: 0
  metroDefaultTileSize: 1
  metroTileForegroundText: 2
  metroTileBackgroundColor: {r: 0.13333334, g: 0.17254902, b: 0.21568628, a: 0}
  metroSplashScreenBackgroundColor: {r: 0.12941177, g: 0.17254902, b: 0.21568628,
    a: 1}
  metroSplashScreenUseBackgroundColor: 0
  platformCapabilities: {}
  metroTargetDeviceFamilies: {}
  metroFTAName: 
  metroFTAFileTypes: []
  metroProtocolName: 
  XboxOneProductId: 
  XboxOneUpdateKey: 
  XboxOneSandboxId: 
  XboxOneContentId: 
  XboxOneTitleId: 
  XboxOneSCId: 
  XboxOneGameOsOverridePath: 
  XboxOnePackagingOverridePath: 
  XboxOneAppManifestOverridePath: 
  XboxOneVersion: 1.0.0.0
  XboxOnePackageEncryption: 0
  XboxOnePackageUpdateGranularity: 2
  XboxOneDescription: 
  XboxOneLanguage:
  - enus
  XboxOneCapability: []
  XboxOneGameRating: {}
  XboxOneIsContentPackage: 0
  XboxOneEnableGPUVariability: 1
  XboxOneSockets: {}
  XboxOneSplashScreen: {fileID: 0}
  XboxOneAllowedProductIds: []
  XboxOnePersistentLocalStorageSize: 0
  XboxOneXTitleMemory: 8
  XboxOneOverrideIdentityName: 
  XboxOneOverrideIdentityPublisher: 
  vrEditorSettings:
    daydream:
      daydreamIconForeground: {fileID: 0}
      daydreamIconBackground: {fileID: 0}
  cloudServicesEnabled:
    UNet: 1
  luminIcon:
    m_Name: 
    m_ModelFolderPath: 
    m_PortalFolderPath: 
  luminCert:
    m_CertPath: 
    m_SignPackage: 1
  luminIsChannelApp: 0
  luminVersion:
    m_VersionCode: 1
    m_VersionName: 
  apiCompatibilityLevel: 6
  cloudProjectId: 
  framebufferDepthMemorylessMode: 0
  projectName: 
  organizationId: 
  cloudEnabled: 0
  enableNativePlatformBackendsForNewInputSystem: 1
  disableOldInputManagerSupport: 0
  legacyClampBlendShapeWeights: 0<|MERGE_RESOLUTION|>--- conflicted
+++ resolved
@@ -111,11 +111,8 @@
   switchNVNShaderPoolsGranularity: 33554432
   switchNVNDefaultPoolsGranularity: 16777216
   switchNVNOtherPoolsGranularity: 16777216
-<<<<<<< HEAD
-=======
   switchNVNMaxPublicTextureIDCount: 0
   switchNVNMaxPublicSamplerIDCount: 0
->>>>>>> 6f885746
   stadiaPresentMode: 0
   stadiaTargetFramerate: 0
   vulkanNumSwapchainBuffers: 3
@@ -563,7 +560,7 @@
   webGLThreadsSupport: 0
   webGLWasmStreaming: 0
   scriptingDefineSymbols:
-    1: 
+    1: ENABLE_RAYTRACING
     4: UNITY_POST_PROCESSING_STACK_V2
     7: UNITY_POST_PROCESSING_STACK_V2
     13: UNITY_POST_PROCESSING_STACK_V2

using System.Net;
using UnityEditor;
using UnityEngine;

namespace Unity.RenderStreaming.Editor
{
    internal static class WebAppDownloader
    {
        const string URLRoot = "https://github.com/Unity-Technologies/UnityRenderStreaming";
        const string LatestKnownVersion = "3.1.0-exp.7";

        // TODO::fix release process of webserver runtime.
        const string FileNameWebAppForMac = "webserver_mac";
        const string FileNameWebAppForLinux = "webserver";
        const string FileNameWebAppForWin = "webserver.exe";
        //

        const string PathWebAppSourceCode = "tree/release/{0}/WebApp";
        const string URLWebAppDocumentation = "https://docs.unity3d.com/Packages/com.unity.renderstreaming@{0}/manual/webapp.html";

        public static string GetFileName()
        {
#if UNITY_EDITOR_WIN
            return FileNameWebAppForWin;
#elif UNITY_EDITOR_OSX
            return FileNameWebAppForMac;
#elif UNITY_EDITOR_LINUX
            return FileNameWebAppForLinux;
#endif
        }

        public static string GetWebAppURL(string version)
        {
            if (version == null)
            {
                version = LatestKnownVersion;
            }

            string path = $"releases/download/{version}";
            string fileName = GetFileName();
            return $"{URLRoot}/{path}/{fileName}";
        }

        public static string GetURLDocumentation(string version)
        {
            var pattern = @"\d+.\d+";
            var result = System.Text.RegularExpressions.Regex.Match(version, pattern);
            return string.Format(URLWebAppDocumentation, result.Value);
        }

        public static string GetURLSourceCode(string version)
        {
            return System.IO.Path.Combine(URLRoot, string.Format(PathWebAppSourceCode, version));
        }

        public static void DownloadCurrentVersionWebApp(string dstPath, System.Action<bool> callback)
        {
            GetPackageVersion("com.unity.renderstreaming", (version) =>
            {
                DownloadWebApp(version, dstPath, callback);
            });
        }

        public static void DownloadWebApp(string version, string dstPath, System.Action<bool> callback)
        {
            var url = GetWebAppURL(version);
            var client = new WebClient();
            var filename = System.IO.Path.GetFileName(url);
            var tmpFilePath = System.IO.Path.Combine(Application.temporaryCachePath, filename);

            if (string.IsNullOrEmpty(dstPath))
            {
                callback?.Invoke(false);
                return;
            }

            client.DownloadFileCompleted += (sender, e) =>
            {
                EditorUtility.ClearProgressBar();
                if (e.Error != null)
                {
                    //Try downloading using the latest known version to work.
                    if (version != LatestKnownVersion)
                    {
                        DownloadWebApp(LatestKnownVersion, dstPath, callback);
<<<<<<< HEAD
                    }
                    else
                    {
                        Debug.LogError($"Failed downloading web server from:{url}. Error: {e.Error}");
=======
                    } else {
                        RenderStreaming.Logger.Log(LogType.Error, $"Failed downloading web server from:{url}. Error: {e.Error}");
>>>>>>> e9d5c694
                    }
                    callback?.Invoke(false);
                    return;
                }

                if (!System.IO.File.Exists(tmpFilePath))
                {
                    RenderStreaming.Logger.Log(LogType.Error, $"Download failed. url:{url}");
                    callback?.Invoke(false);
                    return;
                }

                dstPath = System.IO.Path.Combine(dstPath, filename);
                if (System.IO.File.Exists(dstPath))
                {
                    System.IO.File.Delete(dstPath);
                }
                System.IO.File.Move(tmpFilePath, dstPath);
                EditorUtility.RevealInFinder(dstPath);
                callback?.Invoke(true);
            };
            client.DownloadProgressChanged += (object sender, DownloadProgressChangedEventArgs e) =>
            {
                var progress = e.ProgressPercentage / 100f;
                if (EditorUtility.DisplayCancelableProgressBar("Downloading", url, progress))
                {
                    client.CancelAsync();
                }
            };
            client.DownloadFileAsync(new System.Uri(url), tmpFilePath);
        }

        public static void GetPackageVersion(string packageName, System.Action<string> callback)
        {
            // request package list to get package version
            RequestJobManager.CreateListRequest(false, true, (req) =>
            {
                var packageInfo = req.FindPackage(packageName);
                if (null == packageInfo)
                {
                    RenderStreaming.Logger.Log(LogType.Error, $"Not found package \"{packageName}\"");
                    return;
                }
                callback(packageInfo.version);
            }, null);
        }
    }
}
<|MERGE_RESOLUTION|>--- conflicted
+++ resolved
@@ -83,15 +83,10 @@
                     if (version != LatestKnownVersion)
                     {
                         DownloadWebApp(LatestKnownVersion, dstPath, callback);
-<<<<<<< HEAD
                     }
                     else
                     {
-                        Debug.LogError($"Failed downloading web server from:{url}. Error: {e.Error}");
-=======
-                    } else {
                         RenderStreaming.Logger.Log(LogType.Error, $"Failed downloading web server from:{url}. Error: {e.Error}");
->>>>>>> e9d5c694
                     }
                     callback?.Invoke(false);
                     return;

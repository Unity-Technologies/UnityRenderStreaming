using System.Linq;
using UnityEngine;
using UnityEngine.UI;

namespace Unity.RenderStreaming.Samples
{
    class BidirectionalSample : MonoBehaviour
    {
#pragma warning disable 0649
        [SerializeField] private SignalingManager renderStreaming;
        [SerializeField] private Dropdown webcamSelectDropdown;
        [SerializeField] private Dropdown microphoneSelectDropdown;
        [SerializeField] private Toggle audioLoopbackToggle;
        [SerializeField] private Button startButton;
        [SerializeField] private Button setUpButton;
        [SerializeField] private Button hangUpButton;
        [SerializeField] private InputField connectionIdInput;
        [SerializeField] private RawImage localVideoImage;
        [SerializeField] private RawImage remoteVideoImage;
        [SerializeField] private AudioSource receiveAudioSource;
        [SerializeField] private VideoStreamSender webCamStreamer;
        [SerializeField] private VideoStreamReceiver receiveVideoViewer;
        [SerializeField] private AudioStreamSender microphoneStreamer;
        [SerializeField] private AudioStreamReceiver receiveAudioViewer;
        [SerializeField] private SingleConnection singleConnection;
#pragma warning restore 0649

        private string connectionId;
        private RenderStreamingSettings settings;

        void Awake()
        {
            startButton.interactable = true;
            webcamSelectDropdown.interactable = true;
            setUpButton.interactable = false;
            hangUpButton.interactable = false;
            connectionIdInput.interactable = true;
            startButton.onClick.AddListener(() =>
            {
                webCamStreamer.enabled = true;
                startButton.interactable = false;
                webcamSelectDropdown.interactable = false;
                microphoneStreamer.enabled = true;
                microphoneSelectDropdown.interactable = false;
                setUpButton.interactable = true;
            });
            setUpButton.onClick.AddListener(SetUp);
            hangUpButton.onClick.AddListener(HangUp);
            connectionIdInput.onValueChanged.AddListener(input => connectionId = input);
            connectionIdInput.text = $"{Random.Range(0, 99999):D5}";
            webcamSelectDropdown.onValueChanged.AddListener(index => webCamStreamer.sourceDeviceIndex = index);
            webcamSelectDropdown.options = WebCamTexture.devices.Select(x => x.name).Select(x => new Dropdown.OptionData(x)).ToList();
            webCamStreamer.OnStartedStream += id => receiveVideoViewer.enabled = true;
            webCamStreamer.OnStartedStream += _ => localVideoImage.texture = webCamStreamer.sourceWebCamTexture;

            audioLoopbackToggle.onValueChanged.AddListener(isOn =>
            {
                microphoneStreamer.loopback = isOn;
            });
            microphoneStreamer.OnStartedStream += id => microphoneStreamer.loopback = audioLoopbackToggle.isOn;

            settings = SampleManager.Instance.Settings;
            if (settings != null)
            {
                webCamStreamer.width = (uint)settings.StreamSize.x;
                webCamStreamer.height = (uint)settings.StreamSize.y;
            }

            receiveVideoViewer.OnUpdateReceiveTexture += texture => remoteVideoImage.texture = texture;

            microphoneSelectDropdown.onValueChanged.AddListener(index => microphoneStreamer.sourceDeviceIndex = index);
            microphoneSelectDropdown.options =
                Microphone.devices.Select(x => new Dropdown.OptionData(x)).ToList();
            receiveAudioViewer.targetAudioSource = receiveAudioSource;
            receiveAudioViewer.OnUpdateReceiveAudioSource += source =>
            {
                source.loop = true;
                source.Play();
            };
        }

        void Start()
        {
            if (renderStreaming.runOnAwake)
                return;
            if (settings != null)
                renderStreaming.useDefaultSettings = settings.UseDefaultSettings;
            if (settings?.SignalingSettings != null)
                renderStreaming.SetSignalingSettings(settings.SignalingSettings);
            renderStreaming.Run();
        }

        private void SetUp()
        {
            setUpButton.interactable = false;
            hangUpButton.interactable = true;
            connectionIdInput.interactable = false;
<<<<<<< HEAD
=======

>>>>>>> 3820af30
            if (settings != null)
            {
                receiveVideoViewer.SetCodec(settings.ReceiverVideoCodec);
                webCamStreamer.SetCodec(settings.SenderVideoCodec);
            }

            singleConnection.CreateConnection(connectionId);
        }

        private void HangUp()
        {
            singleConnection.DeleteConnection(connectionId);

            remoteVideoImage.texture = null;
            setUpButton.interactable = true;
            hangUpButton.interactable = false;
            connectionIdInput.interactable = true;
            connectionIdInput.text = $"{Random.Range(0, 99999):D5}";
            localVideoImage.texture = null;
        }
    }
}<|MERGE_RESOLUTION|>--- conflicted
+++ resolved
@@ -95,10 +95,7 @@
             setUpButton.interactable = false;
             hangUpButton.interactable = true;
             connectionIdInput.interactable = false;
-<<<<<<< HEAD
-=======
 
->>>>>>> 3820af30
             if (settings != null)
             {
                 receiveVideoViewer.SetCodec(settings.ReceiverVideoCodec);

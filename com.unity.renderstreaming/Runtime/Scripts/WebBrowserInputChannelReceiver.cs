using System;
using Unity.WebRTC;
using UnityEngine;
using UnityEngine.InputSystem;

////TODO: Move namespace to Unity.RenderStreaming.Samples

namespace Unity.RenderStreaming
{
    /// <summary>
    ///
    /// </summary>
    [Serializable]
    class ButtonClickEvent : UnityEngine.Events.UnityEvent<int> { }

    /// <summary>
    ///
    /// </summary>
    [Serializable]
    class ButtonClickElement
    {
        [Tooltip("Specifies the ID on the HTML")]
        public int elementId;

        public ButtonClickEvent click;
    }

    /// <summary>
    ///
    /// </summary>
    public class WebBrowserInputChannelReceiver : InputChannelReceiverBase
    {
        /// <summary>
        ///
        /// </summary>
        [SerializeField, Tooltip("Array to set your own click event")]
        private ButtonClickElement[] arrayButtonClickEvent;

        /// <summary>
        ///
        /// </summary>
        public override event Action<InputDevice, InputDeviceChange> onDeviceChange;

        private RemoteInput remoteInput;

        /// <summary>
        ///
        /// </summary>
        /// <param name="track"></param>
        public override void SetChannel(string connectionId, RTCDataChannel channel)
        {
            if (channel == null)
            {
                if (remoteInput != null)
                {
<<<<<<< HEAD
                    if (onDeviceChange != null)
                    {
                        onDeviceChange.Invoke(remoteInput.RemoteGamepad, InputDeviceChange.Removed);
                        onDeviceChange.Invoke(remoteInput.RemoteKeyboard, InputDeviceChange.Removed);
                        onDeviceChange.Invoke(remoteInput.RemoteMouse, InputDeviceChange.Removed);
                        onDeviceChange.Invoke(remoteInput.RemoteTouchscreen, InputDeviceChange.Removed);
                    }

=======
					onDeviceChange?.Invoke(remoteInput.RemoteGamepad, InputDeviceChange.Removed);
					onDeviceChange?.Invoke(remoteInput.RemoteKeyboard, InputDeviceChange.Removed);
					onDeviceChange?.Invoke(remoteInput.RemoteMouse, InputDeviceChange.Removed);
					onDeviceChange?.Invoke(remoteInput.RemoteTouchscreen, InputDeviceChange.Removed);
>>>>>>> 2a4c43a5
                    remoteInput.Dispose();
                    remoteInput = null;
                }
            }
            else
            {
                remoteInput = RemoteInputReceiver.Create();
                remoteInput.ActionButtonClick = OnButtonClick;
                channel.OnMessage += remoteInput.ProcessInput;
<<<<<<< HEAD

                if (onDeviceChange != null)
                {
                    onDeviceChange.Invoke(remoteInput.RemoteGamepad, InputDeviceChange.Added);
                    onDeviceChange.Invoke(remoteInput.RemoteKeyboard, InputDeviceChange.Added);
                    onDeviceChange.Invoke(remoteInput.RemoteMouse, InputDeviceChange.Added);
                    onDeviceChange.Invoke(remoteInput.RemoteTouchscreen, InputDeviceChange.Added);
                }
=======
				onDeviceChange?.Invoke(remoteInput.RemoteGamepad, InputDeviceChange.Added);
				onDeviceChange?.Invoke(remoteInput.RemoteKeyboard, InputDeviceChange.Added);
				onDeviceChange?.Invoke(remoteInput.RemoteMouse, InputDeviceChange.Added);
				onDeviceChange?.Invoke(remoteInput.RemoteTouchscreen, InputDeviceChange.Added);
>>>>>>> 2a4c43a5
            }
            base.SetChannel(connectionId, channel);
        }

        /// <summary>
        ///
        /// </summary>
        /// <param name="elementId"></param>
        public virtual void OnButtonClick(int elementId)
        {
            foreach (var element in arrayButtonClickEvent)
            {
                if (element.elementId == elementId)
                {
                    element.click.Invoke(elementId);
                }
            }
        }

        /// <summary>
        ///
        /// </summary>
        public virtual void OnDestroy()
        {
            remoteInput?.Dispose();
        }
    }
}<|MERGE_RESOLUTION|>--- conflicted
+++ resolved
@@ -53,21 +53,10 @@
             {
                 if (remoteInput != null)
                 {
-<<<<<<< HEAD
-                    if (onDeviceChange != null)
-                    {
-                        onDeviceChange.Invoke(remoteInput.RemoteGamepad, InputDeviceChange.Removed);
-                        onDeviceChange.Invoke(remoteInput.RemoteKeyboard, InputDeviceChange.Removed);
-                        onDeviceChange.Invoke(remoteInput.RemoteMouse, InputDeviceChange.Removed);
-                        onDeviceChange.Invoke(remoteInput.RemoteTouchscreen, InputDeviceChange.Removed);
-                    }
-
-=======
 					onDeviceChange?.Invoke(remoteInput.RemoteGamepad, InputDeviceChange.Removed);
 					onDeviceChange?.Invoke(remoteInput.RemoteKeyboard, InputDeviceChange.Removed);
 					onDeviceChange?.Invoke(remoteInput.RemoteMouse, InputDeviceChange.Removed);
 					onDeviceChange?.Invoke(remoteInput.RemoteTouchscreen, InputDeviceChange.Removed);
->>>>>>> 2a4c43a5
                     remoteInput.Dispose();
                     remoteInput = null;
                 }
@@ -77,21 +66,10 @@
                 remoteInput = RemoteInputReceiver.Create();
                 remoteInput.ActionButtonClick = OnButtonClick;
                 channel.OnMessage += remoteInput.ProcessInput;
-<<<<<<< HEAD
-
-                if (onDeviceChange != null)
-                {
-                    onDeviceChange.Invoke(remoteInput.RemoteGamepad, InputDeviceChange.Added);
-                    onDeviceChange.Invoke(remoteInput.RemoteKeyboard, InputDeviceChange.Added);
-                    onDeviceChange.Invoke(remoteInput.RemoteMouse, InputDeviceChange.Added);
-                    onDeviceChange.Invoke(remoteInput.RemoteTouchscreen, InputDeviceChange.Added);
-                }
-=======
 				onDeviceChange?.Invoke(remoteInput.RemoteGamepad, InputDeviceChange.Added);
 				onDeviceChange?.Invoke(remoteInput.RemoteKeyboard, InputDeviceChange.Added);
 				onDeviceChange?.Invoke(remoteInput.RemoteMouse, InputDeviceChange.Added);
 				onDeviceChange?.Invoke(remoteInput.RemoteTouchscreen, InputDeviceChange.Added);
->>>>>>> 2a4c43a5
             }
             base.SetChannel(connectionId, channel);
         }

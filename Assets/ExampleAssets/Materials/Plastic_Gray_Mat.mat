--- conflicted
+++ resolved
@@ -1,10 +1,6 @@
 %YAML 1.1
 %TAG !u! tag:unity3d.com,2011:
-<<<<<<< HEAD
---- !u!114 &-3140557253699422601
-=======
 --- !u!114 &-9020764060129090368
->>>>>>> 851c8a96
 MonoBehaviour:
   m_ObjectHideFlags: 11
   m_CorrespondingSourceObject: {fileID: 0}
@@ -161,15 +157,11 @@
     - _AORemapMax: 1
     - _AORemapMin: 0
     - _ATDistance: 1
-    - _AddPrecomputedVelocity: 0
     - _AlbedoAffectEmissive: 0
     - _AlphaCutoff: 0.5
     - _AlphaCutoffEnable: 0
     - _AlphaCutoffPostpass: 0.5
     - _AlphaCutoffPrepass: 0.5
-    - _AlphaCutoffShadow: 0.5
-    - _AlphaDstBlend: 0
-    - _AlphaSrcBlend: 1
     - _Anisotropy: 0
     - _BlendMode: 0
     - _BumpScale: 1
@@ -183,7 +175,6 @@
     - _DetailNormalScale: 1
     - _DetailSmoothnessScale: 1
     - _DiffusionProfile: 0
-    - _DiffusionProfileHash: 0
     - _DisplacementLockObjectScale: 1
     - _DisplacementLockTilingScale: 1
     - _DisplacementMode: 0
@@ -206,12 +197,9 @@
     - _Drag: 1
     - _DstBlend: 0
     - _EmissiveColorMode: 1
-    - _EmissiveExposureWeight: 1
     - _EmissiveIntensity: 0
-    - _EmissiveIntensityUnit: 0
     - _EnableBlendModePreserveSpecularLighting: 1
     - _EnableFogOnTransparent: 1
-    - _EnableGeometricSpecularAA: 0
     - _EnableMotionVectorForVertexAnimation: 0
     - _EnableSpecularOcclusion: 0
     - _EnableWind: 0
@@ -219,7 +207,6 @@
     - _GlossMapScale: 1
     - _Glossiness: 0.5
     - _GlossyReflections: 1
-    - _HdrpVersion: 2
     - _HeightAmplitude: 0.02
     - _HeightCenter: 0.5
     - _HeightMapParametrization: 0
@@ -248,34 +235,22 @@
     - _PPDPrimitiveWidth: 1
     - _Parallax: 0.02
     - _PreRefractionPass: 0
-    - _ReceivesSSR: 1
     - _RefractionMode: 0
-    - _RefractionModel: 0
-    - _SSRefractionProjectionModel: 0
     - _ShiverDirectionality: 0.5
     - _ShiverDrag: 0.2
     - _Smoothness: 0.5
     - _SmoothnessRemapMax: 1
     - _SmoothnessRemapMin: 0
     - _SmoothnessTextureChannel: 1
-    - _SpecularAAScreenSpaceVariance: 0.1
-    - _SpecularAAThreshold: 0.2
     - _SpecularHighlights: 1
     - _SrcBlend: 1
     - _StencilRef: 2
-    - _StencilRefDepth: 0
-    - _StencilRefDistortionVec: 64
-    - _StencilRefGBuffer: 2
     - _StencilRefMV: 128
     - _StencilWriteMask: 7
-    - _StencilWriteMaskDepth: 32
-    - _StencilWriteMaskDistortionVec: 64
-    - _StencilWriteMaskGBuffer: 3
     - _StencilWriteMaskMV: 128
     - _Stiffness: 1
     - _SubsurfaceMask: 1
     - _SupportDBuffer: 1
-    - _SupportDecals: 1
     - _SurfaceType: 0
     - _TexWorldScale: 1
     - _TexWorldScaleEmissive: 1
@@ -283,31 +258,22 @@
     - _ThicknessMultiplier: 1
     - _TransmissionEnable: 1
     - _TransparentBackfaceEnable: 0
-    - _TransparentCullMode: 2
     - _TransparentDepthPostpassEnable: 0
     - _TransparentDepthPrepassEnable: 0
     - _TransparentSortPriority: 0
-    - _TransparentWritingMotionVec: 0
     - _UVBase: 0
     - _UVDetail: 0
     - _UVEmissive: 0
     - _UVSec: 0
-    - _UseEmissiveIntensity: 0
-    - _UseShadowThreshold: 0
     - _ZTestDepthEqualForOpaque: 3
-    - _ZTestGBuffer: 4
     - _ZTestModeDistortion: 4
-    - _ZTestTransparent: 4
     - _ZWrite: 1
     m_Colors:
     - _BaseColor: {r: 0.735849, g: 0.735849, b: 0.735849, a: 1}
-    - _BaseColorMap_MipInfo: {r: 0, g: 0, b: 0, a: 0}
     - _Color: {r: 0.735849, g: 0.735849, b: 0.735849, a: 1}
-    - _DiffusionProfileAsset: {r: 0, g: 0, b: 0, a: 0}
     - _DoubleSidedConstants: {r: 1, g: 1, b: -1, a: 0}
     - _EmissionColor: {r: 0, g: 0, b: 0, a: 1}
     - _EmissiveColor: {r: 0, g: 0, b: 0, a: 1}
-    - _EmissiveColorLDR: {r: 0, g: 0, b: 0, a: 1}
     - _InvPrimScale: {r: 1, g: 1, b: 0, a: 0}
     - _IridescenceThicknessRemap: {r: 0, g: 1, b: 0, a: 0}
     - _SpecularColor: {r: 1, g: 1, b: 1, a: 1}

﻿using System;
using System.Collections;
using System.Collections.Generic;
using UnityEngine;
using Unity.WebRTC;
using System.Text.RegularExpressions;

namespace Unity.RenderStreaming
{
    [Serializable]
    public class ButtonClickEvent : UnityEngine.Events.UnityEvent<int> { }

    [Serializable]
    public class ButtonClickElement
    {
        public int elementId;
        public ButtonClickEvent click;
    }

    public class RenderStreaming : MonoBehaviour
    {
#pragma warning disable 0649
        [SerializeField, Tooltip("Address for signaling server")]
        private string urlSignaling = "http://localhost";

        [SerializeField, Tooltip("Address for stun server")]
        private string[] urlsIceServer = new string[] { "stun:stun.l.google.com:19302" };

        [SerializeField, Tooltip("Time interval for polling from signaling server")]
        private float interval = 5.0f;

        [SerializeField, Tooltip("Camera to capture video stream")]
        private Camera captureCamera;

        [SerializeField]
        private ButtonClickElement[] arrayButtonClickEvent;
#pragma warning restore 0649

        private Signaling signaling;
        private Dictionary<string, RTCPeerConnection> pcs = new Dictionary<string, RTCPeerConnection>();
        private Dictionary<RTCPeerConnection, Dictionary<int, RTCDataChannel>> mapChannels = new Dictionary<RTCPeerConnection, Dictionary<int, RTCDataChannel>>();
        private RTCConfiguration conf;
        private string sessionId;
        private MediaStream videoStream;

        public void Awake()
        {
            WebRTC.WebRTC.Initialize(); 
            RemoteInput.Initialize();
            RemoteInput.ActionButtonClick = OnButtonClick;
        }

        public void OnDestroy()
        {
            WebRTC.WebRTC.Finalize();
        }
        public IEnumerator Start()
        {
            if (!WebRTC.WebRTC.HWEncoderSupport)
            {
                yield break;
            }
<<<<<<< HEAD
            videoStream = captureCamera.CaptureStream(1280, 720);
=======
            cam.CreateRenderStreamTexture(1280, 720);
            videoStream = new MediaStream();
            int texCount = cam.GetStreamTextureCount();
            for (int i = 0; i < texCount; ++i)
            {
                videoStream.AddTrack(new VideoStreamTrack(cam.GetStreamTexture(i)));
            }
            


>>>>>>> e924c1da
            signaling = new Signaling(urlSignaling);
            var opCreate = signaling.Create();
            yield return opCreate;
            if (opCreate.webRequest.isNetworkError)
            {
                Debug.LogError($"Network Error: {opCreate.webRequest.error}");
                yield break;
            }
            var newResData = opCreate.webRequest.DownloadHandlerJson<NewResData>().GetObject();
            sessionId = newResData.sessionId;

            conf = default;
            conf.iceServers = new RTCIceServer[]
            {
            new RTCIceServer { urls = urlsIceServer }
            };
            StartCoroutine(WebRTC.WebRTC.Update());
            StartCoroutine(LoopPolling());
        }

        long lastTimeGetOfferRequest = 0;
        long lastTimeGetCandidateRequest = 0;

        IEnumerator LoopPolling()
        {
            // ignore messages arrived before 30 secs ago
            lastTimeGetOfferRequest = DateTime.UtcNow.ToJsMilliseconds() - 30000;
            lastTimeGetCandidateRequest = DateTime.UtcNow.ToJsMilliseconds() - 30000;

            while (true)
            {
                yield return StartCoroutine(GetOffer());
                yield return StartCoroutine(GetCandidate());
                yield return new WaitForSeconds(interval);
            }
        }

        IEnumerator GetOffer()
        {
            var op = signaling.GetOffer(sessionId, lastTimeGetOfferRequest);
            yield return op;
            if (op.webRequest.isNetworkError)
            {
                Debug.LogError($"Network Error: {op.webRequest.error}");
                yield break;
            }
            var date = DateTimeExtension.ParseHttpDate(op.webRequest.GetResponseHeader("Date"));
            lastTimeGetOfferRequest = date.ToJsMilliseconds();

            var obj = op.webRequest.DownloadHandlerJson<OfferResDataList>().GetObject();
            if (obj == null)
            {
                yield break;
            }
            foreach (var offer in obj.offers)
            {
                RTCSessionDescription _desc = default;
                _desc.type = RTCSdpType.Offer;
                _desc.sdp = offer.sdp;
                var connectionId = offer.connectionId;
                if (pcs.ContainsKey(connectionId))
                {
                    continue;
                }
                var pc = new RTCPeerConnection();
                pcs.Add(offer.connectionId, pc);

                pc.OnDataChannel = new DelegateOnDataChannel(channel => { OnDataChannel(pc, channel); });
                pc.SetConfiguration(ref conf);
                pc.OnIceCandidate = new DelegateOnIceCandidate(candidate => { StartCoroutine(OnIceCandidate(offer.connectionId, candidate)); });
                pc.OnIceConnectionChange = new DelegateOnIceConnectionChange(state =>
                {
                    if(state == RTCIceConnectionState.Disconnected)
                    {
                        pc.Close();  
                    }
                });
                //make video bit rate starts at 16000kbits, and 160000kbits at max.
                string pattern = @"(a=fmtp:\d+ .*level-asymmetry-allowed=.*)\r\n";
                _desc.sdp = Regex.Replace(_desc.sdp, pattern, "$1;x-google-start-bitrate=16000;x-google-max-bitrate=160000\r\n");
                pc.SetRemoteDescription(ref _desc);
                foreach (var track in videoStream.GetTracks())
                {
                    pc.AddTrack(track);
                }
                StartCoroutine(Answer(connectionId));
            }
        }

        IEnumerator Answer(string connectionId)
        {
            RTCAnswerOptions options = default;
            var pc = pcs[connectionId];
            var op = pc.CreateAnswer(ref options);
            yield return op;
            if (op.isError)
            {
                Debug.LogError($"Network Error: {op.error}");
                yield break;
            }
            var opLocalDesc = pc.SetLocalDescription(ref op.desc);
            yield return opLocalDesc;
            if (opLocalDesc.isError)
            {
                Debug.LogError($"Network Error: {opLocalDesc.error}");
                yield break;
            }
            var op3 = signaling.PostAnswer(this.sessionId, connectionId, op.desc.sdp); 
            yield return op3;
            if (op3.webRequest.isNetworkError)
            {
                Debug.LogError($"Network Error: {op3.webRequest.error}");
                yield break;
            }
        }

        IEnumerator GetCandidate()
        {
            var op = signaling.GetCandidate(sessionId, lastTimeGetCandidateRequest);
            yield return op;

            if (op.webRequest.isNetworkError)
            {
                Debug.LogError($"Network Error: {op.webRequest.error}");
                yield break;
            }
            var date = DateTimeExtension.ParseHttpDate(op.webRequest.GetResponseHeader("Date"));
            lastTimeGetCandidateRequest = date.ToJsMilliseconds();

            var obj = op.webRequest.DownloadHandlerJson<CandidateContainerResDataList>().GetObject();
            if (obj == null)
            {
                yield break;
            }
            foreach (var candidateContainer in obj.candidates)
            {
                RTCPeerConnection pc;
                if (!pcs.TryGetValue(candidateContainer.connectionId, out pc))
                {
                    continue;
                }
                foreach (var candidate in candidateContainer.candidates)
                {
                    RTCIceCandidate _candidate = default;
                    _candidate.candidate = candidate.candidate;
                    _candidate.sdpMLineIndex = candidate.sdpMLineIndex;
                    _candidate.sdpMid = candidate.sdpMid;

                    pcs[candidateContainer.connectionId].AddIceCandidate(ref _candidate);
                }
            }
        }

        IEnumerator OnIceCandidate(string connectionId, RTCIceCandidate candidate)
        {
            var opCandidate = signaling.PostCandidate(sessionId, connectionId, candidate.candidate, candidate.sdpMid, candidate.sdpMLineIndex);
            yield return opCandidate;
            if (opCandidate.webRequest.isNetworkError)
            {
                Debug.LogError($"Network Error: {opCandidate.webRequest.error}");
                yield break;
            }
        }
        void OnDataChannel(RTCPeerConnection pc, RTCDataChannel channel)
        {
            Dictionary<int, RTCDataChannel> channels;
            if (!mapChannels.TryGetValue(pc, out channels))
            {
                channels = new Dictionary<int, RTCDataChannel>();
                mapChannels.Add(pc, channels);
            }
            channels.Add(channel.Id, channel);

            if(channel.Label == "data")
            {
                channel.OnMessage = new DelegateOnMessage(bytes => { RemoteInput.ProcessInput(bytes); });
                channel.OnClose = new DelegateOnClose(() => { RemoteInput.Reset(); });
            }
        }

        void OnButtonClick(int elementId)
        {
            foreach (var element in arrayButtonClickEvent)
            {
                if (element.elementId == elementId)
                {
                    element.click.Invoke(elementId);
                }
            }
        }
    }
}<|MERGE_RESOLUTION|>--- conflicted
+++ resolved
@@ -60,9 +60,7 @@
             {
                 yield break;
             }
-<<<<<<< HEAD
-            videoStream = captureCamera.CaptureStream(1280, 720);
-=======
+
             cam.CreateRenderStreamTexture(1280, 720);
             videoStream = new MediaStream();
             int texCount = cam.GetStreamTextureCount();
@@ -70,10 +68,7 @@
             {
                 videoStream.AddTrack(new VideoStreamTrack(cam.GetStreamTexture(i)));
             }
-            
-
-
->>>>>>> e924c1da
+
             signaling = new Signaling(urlSignaling);
             var opCreate = signaling.Create();
             yield return opCreate;

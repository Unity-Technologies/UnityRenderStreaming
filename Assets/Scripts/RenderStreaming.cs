﻿using System;
using System.Collections;
using System.Collections.Generic;
using UnityEngine;
using Unity.WebRTC;
using System.Text.RegularExpressions;

namespace Unity.RenderStreaming
{
    [Serializable]
    public class ButtonClickEvent : UnityEngine.Events.UnityEvent<int> { }

    [Serializable]
    public class ButtonClickElement
    {
        [Tooltip("Specifies the ID on the HTML")]
        public int elementId;
        public ButtonClickEvent click;
    }

    public class CameraMediaStream
    {
        public Camera camera;
        public MediaStream[] mediaStreams = new MediaStream[2];
    }

    public class RenderStreaming : MonoBehaviour
    {
#pragma warning disable 0649
        [SerializeField, Tooltip("Address for signaling server")]
        private string urlSignaling = "http://localhost";

        [SerializeField, Tooltip("Array to set your own STUN/TURN servers")]
        private RTCIceServer[] iceServers = new RTCIceServer[]
        {
            new RTCIceServer()
            {
                urls = new string[] { "stun:stun.l.google.com:19302" }
            }
        };

        [SerializeField, Tooltip("Streaming size should match display aspect ratio")]
        private Vector2Int streamingSize = new Vector2Int(1280, 720);

        [SerializeField, Tooltip("Time interval for polling from signaling server")]
        private float interval = 5.0f;

<<<<<<< HEAD
        [SerializeField]
=======
        [SerializeField, Tooltip("Camera to capture video stream")]
        private Camera captureCamera;

        [SerializeField, Tooltip("Array to set your own click event")]
>>>>>>> d6dd517a
        private ButtonClickElement[] arrayButtonClickEvent;

        [SerializeField]
        private bool isUseMinimalTextures = true;
#pragma warning restore 0649

        private Signaling signaling;
        private Dictionary<string, RTCPeerConnection> pcs = new Dictionary<string, RTCPeerConnection>();
        private Dictionary<RTCPeerConnection, Dictionary<int, RTCDataChannel>> mapChannels = new Dictionary<RTCPeerConnection, Dictionary<int, RTCDataChannel>>();
        private RTCConfiguration conf;
        private string sessionId;
<<<<<<< HEAD
        private Dictionary<Camera, CameraMediaStream> cameraMediaStreamDict = new Dictionary<Camera, CameraMediaStream>();
=======
        private MediaStream videoStream;
        private MediaStream audioStream;
>>>>>>> d6dd517a

        public void Awake()
        {
            WebRTC.WebRTC.Initialize(); 
            RemoteInput.Initialize();
            RemoteInput.ActionButtonClick = OnButtonClick;
        }

        public void OnDestroy()
        {
            Audio.Stop();
            WebRTC.WebRTC.Finalize();
            RemoteInput.Destroy();
        }
        public IEnumerator Start()
        {
            if (!WebRTC.WebRTC.HWEncoderSupport)
            {
                yield break;
            }
<<<<<<< HEAD


            if (isUseMinimalTextures)
            {
                foreach (var camera in Camera.allCameras)
                {
                    CameraMediaStream cameraMediaStream = new CameraMediaStream();
                    cameraMediaStreamDict.Add(camera, cameraMediaStream);
                    camera.CreateRenderStreamTexture(1280, 720);
                    int mediaCount = cameraMediaStream.mediaStreams.Length;
                    for (int i = 0; i < mediaCount; ++i)
                    {
                        cameraMediaStream.mediaStreams[i] = new MediaStream();
                        RenderTexture rt = camera.GetStreamTexture(0);
                        int temp = i==0 ? 1 : (int)Mathf.Pow(i + 1, 10);
                        VideoStreamTrack videoTrack = new VideoStreamTrack("videoTrack" + i, rt, 1000000/temp);
                        cameraMediaStream.mediaStreams[i].AddTrack(videoTrack);
                        cameraMediaStream.mediaStreams[i].AddTrack(new AudioStreamTrack("audioTrack"));
                    }
                }
            }else{
                foreach (var camera in Camera.allCameras)
                {
                    CameraMediaStream cameraMediaStream = new CameraMediaStream();
                    cameraMediaStreamDict.Add(camera, cameraMediaStream);
                    camera.CreateRenderStreamTexture(1280, 720, cameraMediaStream.mediaStreams.Length);
                    int texCount = camera.GetStreamTextureCount();
                    for (int i = 0; i < texCount; ++i)
                    {
                        int index = i;
                        cameraMediaStream.mediaStreams[i] = new MediaStream();
                        RenderTexture rt = camera.GetStreamTexture(index);
                        VideoStreamTrack videoTrack = new VideoStreamTrack("videoTrack" + i, rt);
                        cameraMediaStream.mediaStreams[i].AddTrack(videoTrack);
                        cameraMediaStream.mediaStreams[i].AddTrack(new AudioStreamTrack("audioTrack"));
                    }
                }
            }

            Audio.Start();

=======
            videoStream = captureCamera.CaptureStream(streamingSize.x, streamingSize.y);
            audioStream = Unity.WebRTC.Audio.CaptureStream();
>>>>>>> d6dd517a
            signaling = new Signaling(urlSignaling);
            var opCreate = signaling.Create();
            yield return opCreate;
            if (opCreate.webRequest.isNetworkError)
            {
                Debug.LogError($"Network Error: {opCreate.webRequest.error}");
                yield break;
            }
            var newResData = opCreate.webRequest.DownloadHandlerJson<NewResData>().GetObject();
            sessionId = newResData.sessionId;

            conf = default;
            conf.iceServers = iceServers;
            StartCoroutine(WebRTC.WebRTC.Update());
            StartCoroutine(LoopPolling());
        }

        long lastTimeGetOfferRequest = 0;
        long lastTimeGetCandidateRequest = 0;

        IEnumerator LoopPolling()
        {
            // ignore messages arrived before 30 secs ago
            lastTimeGetOfferRequest = DateTime.UtcNow.ToJsMilliseconds() - 30000;
            lastTimeGetCandidateRequest = DateTime.UtcNow.ToJsMilliseconds() - 30000;

            while (true)
            {
                yield return StartCoroutine(GetOffer());
                yield return StartCoroutine(GetCandidate());
                yield return new WaitForSeconds(interval);
            }
        }

        IEnumerator GetOffer()
        {
            var op = signaling.GetOffer(sessionId, lastTimeGetOfferRequest);
            yield return op;
            if (op.webRequest.isNetworkError)
            {
                Debug.LogError($"Network Error: {op.webRequest.error}");
                yield break;
            }
            var date = DateTimeExtension.ParseHttpDate(op.webRequest.GetResponseHeader("Date"));
            lastTimeGetOfferRequest = date.ToJsMilliseconds();

            var obj = op.webRequest.DownloadHandlerJson<OfferResDataList>().GetObject();
            if (obj == null)
            {
                yield break;
            }
            foreach (var offer in obj.offers)
            {
                RTCSessionDescription _desc = default;
                _desc.type = RTCSdpType.Offer;
                _desc.sdp = offer.sdp;
                var connectionId = offer.connectionId;
                if (pcs.ContainsKey(connectionId))
                {
                    continue;
                }

                RTCConfiguration config = default;
                config.iceServers = new RTCIceServer[]
                {
                    new RTCIceServer { urls = urlsIceServer },
                };
                config.bundle_policy = RTCBundlePolicy.kBundlePolicyMaxBundle;
                var pc = new RTCPeerConnection(ref config);
                pcs.Add(offer.connectionId, pc);
                pc.OnDataChannel = new DelegateOnDataChannel(channel => { OnDataChannel(pc, channel); });
                pc.OnIceCandidate = new DelegateOnIceCandidate(candidate => { StartCoroutine(OnIceCandidate(offer.connectionId, candidate)); });
                pc.OnIceConnectionChange = new DelegateOnIceConnectionChange(state =>
                {
                    if(state == RTCIceConnectionState.Disconnected)
                    {
                        pc.Close();
                        pcs.Remove(offer.connectionId);
                    }
                });

                //make video bit rate starts at 16000kbits, and 160000kbits at max.
                string pattern = @"(a=fmtp:\d+ .*level-asymmetry-allowed=.*)\r\n";
                _desc.sdp = Regex.Replace(_desc.sdp, pattern, "$1;x-google-start-bitrate=16000;x-google-max-bitrate=160000\r\n");
                Debug.Log("remote sdp---------------------------------------------------------");
                Debug.Log(_desc.sdp);

                pc.SetRemoteDescription(ref _desc);

                foreach (var k in cameraMediaStreamDict.Keys)
                {
                    foreach (var mediaStream in cameraMediaStreamDict[k].mediaStreams)
                    {
                        foreach (var track in mediaStream.GetTracks())
                        {
                            pc.AddTrack(track, mediaStream.Id);
                        }
                    }
                }
<<<<<<< HEAD

=======
                foreach(var track in audioStream.GetTracks())
                {
                    pc.AddTrack(track);
                }
>>>>>>> d6dd517a
                StartCoroutine(Answer(connectionId));
            }
        }

        IEnumerator Answer(string connectionId)
        {
            RTCAnswerOptions options = default;
            var pc = pcs[connectionId];
            var op = pc.CreateAnswer(ref options);
            yield return op;
            if (op.isError)
            {
                Debug.LogError($"Network Error: {op.error}");
                yield break;
            }
            var opLocalDesc = pc.SetLocalDescription(ref op.desc);
            yield return opLocalDesc;
            Debug.Log("local sdp---------------------------------------------------------");
            Debug.Log(op.desc.sdp);
            if (opLocalDesc.isError)
            {
                Debug.LogError($"Network Error: {opLocalDesc.error}");
                yield break;
            }
            var op3 = signaling.PostAnswer(this.sessionId, connectionId, op.desc.sdp);
            yield return op3;
            if (op3.webRequest.isNetworkError)
            {
                Debug.LogError($"Network Error: {op3.webRequest.error}");
                yield break;
            }
        }

        IEnumerator GetCandidate()
        {
            var op = signaling.GetCandidate(sessionId, lastTimeGetCandidateRequest);
            yield return op;

            if (op.webRequest.isNetworkError)
            {
                Debug.LogError($"Network Error: {op.webRequest.error}");
                yield break;
            }
            var date = DateTimeExtension.ParseHttpDate(op.webRequest.GetResponseHeader("Date"));
            lastTimeGetCandidateRequest = date.ToJsMilliseconds();

            var obj = op.webRequest.DownloadHandlerJson<CandidateContainerResDataList>().GetObject();
            if (obj == null)
            {
                yield break;
            }
            foreach (var candidateContainer in obj.candidates)
            {
                RTCPeerConnection pc;
                if (!pcs.TryGetValue(candidateContainer.connectionId, out pc))
                {
                    continue;
                }

                foreach (var candidate in candidateContainer.candidates)
                {
                    RTCIceCandidate _candidate = default;
                    _candidate.candidate = candidate.candidate;
                    _candidate.sdpMLineIndex = candidate.sdpMLineIndex;
                    _candidate.sdpMid = candidate.sdpMid;

                    pcs[candidateContainer.connectionId].AddIceCandidate(ref _candidate);
                }
            }
        }

        IEnumerator OnIceCandidate(string connectionId, RTCIceCandidate candidate)
        {
            var opCandidate = signaling.PostCandidate(sessionId, connectionId, candidate.candidate, candidate.sdpMid, candidate.sdpMLineIndex);
            yield return opCandidate;
            if (opCandidate.webRequest.isNetworkError)
            {
                Debug.LogError($"Network Error: {opCandidate.webRequest.error}");
                yield break;
            }
        }
        void OnDataChannel(RTCPeerConnection pc, RTCDataChannel channel)
        {
            Dictionary<int, RTCDataChannel> channels;
            if (!mapChannels.TryGetValue(pc, out channels))
            {
                channels = new Dictionary<int, RTCDataChannel>();
                mapChannels.Add(pc, channels);
            }
            channels.Add(channel.Id, channel);

            if(channel.Label == "data")
            {
                channel.OnMessage = new DelegateOnMessage(bytes => { RemoteInput.ProcessInput(bytes); });
                channel.OnClose = new DelegateOnClose(() => { RemoteInput.Reset(); });
            }
        }

        void OnButtonClick(int elementId)
        {
            foreach (var element in arrayButtonClickEvent)
            {
                if (element.elementId == elementId)
                {
                    element.click.Invoke(elementId);
                }
            }
        }
    }
}<|MERGE_RESOLUTION|>--- conflicted
+++ resolved
@@ -18,7 +18,7 @@
         public ButtonClickEvent click;
     }
 
-    public class CameraMediaStream
+    class CameraMediaStream
     {
         public Camera camera;
         public MediaStream[] mediaStreams = new MediaStream[2];
@@ -45,18 +45,12 @@
         [SerializeField, Tooltip("Time interval for polling from signaling server")]
         private float interval = 5.0f;
 
-<<<<<<< HEAD
-        [SerializeField]
-=======
         [SerializeField, Tooltip("Camera to capture video stream")]
-        private Camera captureCamera;
+        private Camera[] captureCameras;
 
         [SerializeField, Tooltip("Array to set your own click event")]
->>>>>>> d6dd517a
         private ButtonClickElement[] arrayButtonClickEvent;
 
-        [SerializeField]
-        private bool isUseMinimalTextures = true;
 #pragma warning restore 0649
 
         private Signaling signaling;
@@ -64,12 +58,7 @@
         private Dictionary<RTCPeerConnection, Dictionary<int, RTCDataChannel>> mapChannels = new Dictionary<RTCPeerConnection, Dictionary<int, RTCDataChannel>>();
         private RTCConfiguration conf;
         private string sessionId;
-<<<<<<< HEAD
         private Dictionary<Camera, CameraMediaStream> cameraMediaStreamDict = new Dictionary<Camera, CameraMediaStream>();
-=======
-        private MediaStream videoStream;
-        private MediaStream audioStream;
->>>>>>> d6dd517a
 
         public void Awake()
         {
@@ -90,52 +79,24 @@
             {
                 yield break;
             }
-<<<<<<< HEAD
-
-
-            if (isUseMinimalTextures)
-            {
-                foreach (var camera in Camera.allCameras)
-                {
-                    CameraMediaStream cameraMediaStream = new CameraMediaStream();
-                    cameraMediaStreamDict.Add(camera, cameraMediaStream);
-                    camera.CreateRenderStreamTexture(1280, 720);
-                    int mediaCount = cameraMediaStream.mediaStreams.Length;
-                    for (int i = 0; i < mediaCount; ++i)
-                    {
-                        cameraMediaStream.mediaStreams[i] = new MediaStream();
-                        RenderTexture rt = camera.GetStreamTexture(0);
-                        int temp = i==0 ? 1 : (int)Mathf.Pow(i + 1, 10);
-                        VideoStreamTrack videoTrack = new VideoStreamTrack("videoTrack" + i, rt, 1000000/temp);
-                        cameraMediaStream.mediaStreams[i].AddTrack(videoTrack);
-                        cameraMediaStream.mediaStreams[i].AddTrack(new AudioStreamTrack("audioTrack"));
-                    }
-                }
-            }else{
-                foreach (var camera in Camera.allCameras)
-                {
-                    CameraMediaStream cameraMediaStream = new CameraMediaStream();
-                    cameraMediaStreamDict.Add(camera, cameraMediaStream);
-                    camera.CreateRenderStreamTexture(1280, 720, cameraMediaStream.mediaStreams.Length);
-                    int texCount = camera.GetStreamTextureCount();
-                    for (int i = 0; i < texCount; ++i)
-                    {
-                        int index = i;
-                        cameraMediaStream.mediaStreams[i] = new MediaStream();
-                        RenderTexture rt = camera.GetStreamTexture(index);
-                        VideoStreamTrack videoTrack = new VideoStreamTrack("videoTrack" + i, rt);
-                        cameraMediaStream.mediaStreams[i].AddTrack(videoTrack);
-                        cameraMediaStream.mediaStreams[i].AddTrack(new AudioStreamTrack("audioTrack"));
-                    }
-                }
-            }
-
+            foreach (var camera in captureCameras)
+            {
+                var cameraMediaStream = new CameraMediaStream();
+                cameraMediaStreamDict.Add(camera, cameraMediaStream);
+                camera.CreateRenderStreamTexture(1280, 720);
+                int mediaCount = cameraMediaStream.mediaStreams.Length;
+                for (int i = 0; i < mediaCount; ++i)
+                {
+                    cameraMediaStream.mediaStreams[i] = new MediaStream();
+                    var rt = camera.GetStreamTexture(0);
+                    int temp = i==0 ? 1 : (int)Mathf.Pow(i + 1, 10);
+                    var videoTrack = new VideoStreamTrack("videoTrack" + i, rt, 1000000/temp);
+                    cameraMediaStream.mediaStreams[i].AddTrack(videoTrack);
+                    cameraMediaStream.mediaStreams[i].AddTrack(new AudioStreamTrack("audioTrack"));
+                }
+            }
             Audio.Start();
 
-=======
-            videoStream = captureCamera.CaptureStream(streamingSize.x, streamingSize.y);
-            audioStream = Unity.WebRTC.Audio.CaptureStream();
->>>>>>> d6dd517a
             signaling = new Signaling(urlSignaling);
             var opCreate = signaling.Create();
             yield return opCreate;
@@ -149,6 +110,7 @@
 
             conf = default;
             conf.iceServers = iceServers;
+            conf.bundle_policy = RTCBundlePolicy.kBundlePolicyMaxBundle;
             StartCoroutine(WebRTC.WebRTC.Update());
             StartCoroutine(LoopPolling());
         }
@@ -198,13 +160,7 @@
                     continue;
                 }
 
-                RTCConfiguration config = default;
-                config.iceServers = new RTCIceServer[]
-                {
-                    new RTCIceServer { urls = urlsIceServer },
-                };
-                config.bundle_policy = RTCBundlePolicy.kBundlePolicyMaxBundle;
-                var pc = new RTCPeerConnection(ref config);
+                var pc = new RTCPeerConnection(ref conf);
                 pcs.Add(offer.connectionId, pc);
                 pc.OnDataChannel = new DelegateOnDataChannel(channel => { OnDataChannel(pc, channel); });
                 pc.OnIceCandidate = new DelegateOnIceCandidate(candidate => { StartCoroutine(OnIceCandidate(offer.connectionId, candidate)); });
@@ -220,11 +176,7 @@
                 //make video bit rate starts at 16000kbits, and 160000kbits at max.
                 string pattern = @"(a=fmtp:\d+ .*level-asymmetry-allowed=.*)\r\n";
                 _desc.sdp = Regex.Replace(_desc.sdp, pattern, "$1;x-google-start-bitrate=16000;x-google-max-bitrate=160000\r\n");
-                Debug.Log("remote sdp---------------------------------------------------------");
-                Debug.Log(_desc.sdp);
-
                 pc.SetRemoteDescription(ref _desc);
-
                 foreach (var k in cameraMediaStreamDict.Keys)
                 {
                     foreach (var mediaStream in cameraMediaStreamDict[k].mediaStreams)
@@ -235,14 +187,6 @@
                         }
                     }
                 }
-<<<<<<< HEAD
-
-=======
-                foreach(var track in audioStream.GetTracks())
-                {
-                    pc.AddTrack(track);
-                }
->>>>>>> d6dd517a
                 StartCoroutine(Answer(connectionId));
             }
         }
@@ -260,8 +204,6 @@
             }
             var opLocalDesc = pc.SetLocalDescription(ref op.desc);
             yield return opLocalDesc;
-            Debug.Log("local sdp---------------------------------------------------------");
-            Debug.Log(op.desc.sdp);
             if (opLocalDesc.isError)
             {
                 Debug.LogError($"Network Error: {opLocalDesc.error}");

--- conflicted
+++ resolved
@@ -1,585 +1,584 @@
-<<<<<<< HEAD
-﻿using System;
-using System.Collections;
-using System.Collections.Generic;
-using UnityEngine;
-using Unity.WebRTC;
-using System.Text.RegularExpressions;
-using UnityEditor;
-
-namespace Unity.RenderStreaming
-{
-    [Serializable]
-    public class ButtonClickEvent : UnityEngine.Events.UnityEvent<int> { }
-
-    [Serializable]
-    public class ButtonClickElement
-    {
-        [Tooltip("Specifies the ID on the HTML")]
-        public int elementId;
-        public ButtonClickEvent click;
-    }
-
-    public class RenderStreaming : MonoBehaviour
-    {
-#pragma warning disable 0649
-        [SerializeField, Tooltip("Address for signaling server")]
-        private string urlSignaling = "ws://localhost";
-
-        [SerializeField, Tooltip("Array to set your own STUN/TURN servers")]
-        private RTCIceServer[] iceServers = new RTCIceServer[]
-        {
-            new RTCIceServer()
-            {
-                urls = new string[] { "stun:stun.l.google.com:19302" }
-            }
-        };
-
-        [SerializeField, Tooltip("Streaming size should match display aspect ratio")]
-        private Vector2Int streamingSize = new Vector2Int(1280, 720);
-
-        [SerializeField, Tooltip("Time interval for polling from signaling server")]
-        private float interval = 5.0f;
-
-        [SerializeField, Tooltip("Camera to capture video stream")]
-        private Camera captureCamera;
-
-        [SerializeField, Tooltip("Array to set your own click event")]
-        private ButtonClickElement[] arrayButtonClickEvent;
-#pragma warning restore 0649
-
-        private Signaling signaling;
-        private Dictionary<string, RTCPeerConnection> pcs = new Dictionary<string, RTCPeerConnection>();
-        private Dictionary<RTCPeerConnection, Dictionary<int, RTCDataChannel>> mapChannels = new Dictionary<RTCPeerConnection, Dictionary<int, RTCDataChannel>>();
-        private RTCConfiguration conf;
-
-        private string sessionId = Guid.NewGuid().ToString();
-
-        private MediaStream videoStream;
-        private MediaStream audioStream;
-
-        public void Awake()
-        {
-            WebRTC.WebRTC.Initialize();
-            RemoteInput.Initialize();
-            RemoteInput.ActionButtonClick = OnButtonClick;
-        }
-
-        public void OnDestroy()
-        {
-            WebRTC.WebRTC.Finalize();
-            RemoteInput.Destroy();
-            Unity.WebRTC.Audio.Stop();
-        }
-        public IEnumerator Start()
-        {
-            if (!WebRTC.WebRTC.HWEncoderSupport)
-            {
-                yield break;
-            }
-            videoStream = captureCamera.CaptureStream(streamingSize.x, streamingSize.y);
-            audioStream = Unity.WebRTC.Audio.CaptureStream();
-
-            conf = default;
-            conf.iceServers = iceServers;
-            StartCoroutine(WebRTC.WebRTC.Update());
-        }
-
-        private Coroutine _loopPollingCoroutine;
-
-        void OnEnable()
-        {
-            if (this.signaling == null)
-            {
-                this.signaling = new Signaling(urlSignaling, sessionId);
-            }
-
-            if (_loopPollingCoroutine == null)
-            {
-                _loopPollingCoroutine = StartCoroutine(LoopPolling());
-            }
-        }
-
-        void OnDisable()
-        {
-            if (_loopPollingCoroutine != null)
-            {
-                StopCoroutine(_loopPollingCoroutine);
-                _loopPollingCoroutine = null;
-            }
-
-            if (this.signaling != null)
-            {
-                this.signaling.Stop();
-                this.signaling = null;
-            }
-        }
-
-        long lastTimeGetOfferRequest = 0;
-        long lastTimeGetCandidateRequest = 0;
-
-        IEnumerator LoopPolling()
-        {
-            while (true)
-            {
-                yield return null;
-
-                var messages = this.signaling.GetMessages();
-                if (messages != null)
-                {
-                    foreach (var message in messages)
-                    {
-                        if (message.type == "offer")
-                        {
-                            HandleOfferMessage(message);
-                        }
-
-                        if (!string.IsNullOrEmpty(message.candidate))
-                        {
-                            HandleCandidateMessage(message);
-                        }
-                    }
-                }
-            }
-        }
-
-        void HandleOfferMessage(SignalingMessage offer)
-        {
-            RTCSessionDescription _desc = default;
-            _desc.type = RTCSdpType.Offer;
-            _desc.sdp = offer.sdp;
-            var connectionId = offer.connectionId;
-
-            if (!pcs.TryGetValue(connectionId, out var pc))
-            {
-                pc = new RTCPeerConnection();
-                pcs.Add(offer.connectionId, pc);
-
-                pc.OnDataChannel = new DelegateOnDataChannel(channel => { OnDataChannel(pc, channel); });
-                pc.SetConfiguration(ref conf);
-                pc.OnIceCandidate = new DelegateOnIceCandidate(candidate => { OnIceCandidate(offer.connectionId, candidate); });
-                pc.OnIceConnectionChange = new DelegateOnIceConnectionChange(state =>
-                {
-                    if(state == RTCIceConnectionState.Disconnected)
-                    {
-                        pc.Close();
-                        pcs.Remove(connectionId);
-                    }
-                });
-            }
-
-            //make video bit rate starts at 16000kbits, and 160000kbits at max.
-            string pattern = @"(a=fmtp:\d+ .*level-asymmetry-allowed=.*)\r\n";
-            _desc.sdp = Regex.Replace(_desc.sdp, pattern, "$1;x-google-start-bitrate=16000;x-google-max-bitrate=160000\r\n");
-            pc.SetRemoteDescription(ref _desc);
-            foreach (var track in videoStream.GetTracks())
-            {
-                pc.AddTrack(track);
-            }
-            foreach(var track in audioStream.GetTracks())
-            {
-                pc.AddTrack(track);
-            }
-            StartCoroutine(Answer(connectionId));
-        }
-
-        void HandleCandidateMessage(SignalingMessage candidate)
-        {
-            RTCPeerConnection pc;
-            if (!pcs.TryGetValue(candidate.connectionId, out pc))
-            {
-                return;
-            }
-
-            RTCIceCandidate _candidate = default;
-            _candidate.candidate = candidate.candidate;
-            _candidate.sdpMLineIndex = candidate.sdpMLineIndex;
-            _candidate.sdpMid = candidate.sdpMid;
-
-            pc.AddIceCandidate(ref _candidate);
-        }
-
-        IEnumerator GetOffer()
-        {
-            var op = signaling.GetOffer(sessionId, lastTimeGetOfferRequest);
-            yield return op;
-            if (op.webRequest.isNetworkError)
-            {
-                Debug.LogError($"Network Error: {op.webRequest.error}");
-                yield break;
-            }
-            var date = DateTimeExtension.ParseHttpDate(op.webRequest.GetResponseHeader("Date"));
-            lastTimeGetOfferRequest = date.ToJsMilliseconds();
-
-            var obj = op.webRequest.DownloadHandlerJson<OfferResDataList>().GetObject();
-            if (obj == null)
-            {
-                yield break;
-            }
-            foreach (var offer in obj.offers)
-            {
-
-            }
-        }
-
-        IEnumerator Answer(string connectionId)
-        {
-            RTCAnswerOptions options = default;
-            var pc = pcs[connectionId];
-            var op = pc.CreateAnswer(ref options);
-            yield return op;
-            if (op.isError)
-            {
-                Debug.LogError($"Network Error: {op.error}");
-                yield break;
-            }
-            var opLocalDesc = pc.SetLocalDescription(ref op.desc);
-            yield return opLocalDesc;
-            if (opLocalDesc.isError)
-            {
-                Debug.LogError($"Network Error: {opLocalDesc.error}");
-                yield break;
-            }
-
-            signaling.SendMessage(new SignalingMessage
-            {
-                connectionId = connectionId,
-                sdp = op.desc.sdp,
-                type = "answer",
-            });
-        }
-
-        IEnumerator GetCandidate()
-        {
-            var op = signaling.GetCandidate(sessionId, lastTimeGetCandidateRequest);
-            yield return op;
-
-            if (op.webRequest.isNetworkError)
-            {
-                Debug.LogError($"Network Error: {op.webRequest.error}");
-                yield break;
-            }
-            var date = DateTimeExtension.ParseHttpDate(op.webRequest.GetResponseHeader("Date"));
-            lastTimeGetCandidateRequest = date.ToJsMilliseconds();
-
-            var obj = op.webRequest.DownloadHandlerJson<CandidateContainerResDataList>().GetObject();
-            if (obj == null)
-            {
-                yield break;
-            }
-            foreach (var candidateContainer in obj.candidates)
-            {
-
-            }
-        }
-
-        void OnIceCandidate(string connectionId, RTCIceCandidate candidate)
-        {
-            signaling.SendMessage(
-                new SignalingMessage
-                {
-                    connectionId = connectionId,
-                    type = "candidate",
-                    candidate = candidate.candidate,
-                    sdpMid = candidate.sdpMid,
-                    sdpMLineIndex = candidate.sdpMLineIndex,
-                });
-        }
-
-        void OnDataChannel(RTCPeerConnection pc, RTCDataChannel channel)
-        {
-            Dictionary<int, RTCDataChannel> channels;
-            if (!mapChannels.TryGetValue(pc, out channels))
-            {
-                channels = new Dictionary<int, RTCDataChannel>();
-                mapChannels.Add(pc, channels);
-            }
-            channels.Add(channel.Id, channel);
-
-            if(channel.Label == "data")
-            {
-                channel.OnMessage = new DelegateOnMessage(bytes => { RemoteInput.ProcessInput(bytes); });
-                channel.OnClose = new DelegateOnClose(() => { RemoteInput.Reset(); });
-            }
-        }
-
-        void OnButtonClick(int elementId)
-        {
-            foreach (var element in arrayButtonClickEvent)
-            {
-                if (element.elementId == elementId)
-                {
-                    element.click.Invoke(elementId);
-                }
-            }
-        }
-    }
-}
-=======
-﻿using System;
-using System.Collections;
-using System.Collections.Generic;
-using UnityEngine;
-using Unity.WebRTC;
-using System.Text.RegularExpressions;
-
-namespace Unity.RenderStreaming
-{
-    [Serializable]
-    public class ButtonClickEvent : UnityEngine.Events.UnityEvent<int> { }
-
-    [Serializable]
-    public class ButtonClickElement
-    {
-        [Tooltip("Specifies the ID on the HTML")]
-        public int elementId;
-        public ButtonClickEvent click;
-    }
-
-    public class RenderStreaming : MonoBehaviour
-    {
-#pragma warning disable 0649
-        [SerializeField, Tooltip("Address for signaling server")]
-        private string urlSignaling = "http://localhost";
-
-        [SerializeField, Tooltip("Array to set your own STUN/TURN servers")]
-        private RTCIceServer[] iceServers = new RTCIceServer[]
-        {
-            new RTCIceServer()
-            {
-                urls = new string[] { "stun:stun.l.google.com:19302" }
-            }
-        };
-
-        [SerializeField, Tooltip("Streaming size should match display aspect ratio")]
-        private Vector2Int streamingSize = new Vector2Int(1280, 720);
-
-        [SerializeField, Tooltip("Time interval for polling from signaling server")]
-        private float interval = 5.0f;
-
-        [SerializeField, Tooltip("Camera to capture video stream")]
-        private Camera captureCamera;
-
-        [SerializeField, Tooltip("Array to set your own click event")]
-        private ButtonClickElement[] arrayButtonClickEvent;
-#pragma warning restore 0649
-
-        private Signaling signaling;
-        private Dictionary<string, RTCPeerConnection> pcs = new Dictionary<string, RTCPeerConnection>();
-        private Dictionary<RTCPeerConnection, Dictionary<int, RTCDataChannel>> mapChannels = new Dictionary<RTCPeerConnection, Dictionary<int, RTCDataChannel>>();
-        private RTCConfiguration conf;
-        private string sessionId;
-        private MediaStream videoStream;
-        private MediaStream audioStream;
-
-        public void Awake()
-        {
-            WebRTC.WebRTC.Initialize(); 
-            RemoteInput.Initialize();
-            RemoteInput.ActionButtonClick = OnButtonClick;
-        }
-
-        public void OnDestroy()
-        {
-            WebRTC.WebRTC.Finalize();
-            RemoteInput.Destroy();
-            Unity.WebRTC.Audio.Stop();
-        }
-        public IEnumerator Start()
-        {
-            videoStream = captureCamera.CaptureStream(streamingSize.x, streamingSize.y);
-            audioStream = Unity.WebRTC.Audio.CaptureStream();
-            signaling = new Signaling(urlSignaling);
-            var opCreate = signaling.Create();
-            yield return opCreate;
-            if (opCreate.webRequest.isNetworkError)
-            {
-                Debug.LogError($"Network Error: {opCreate.webRequest.error}");
-                yield break;
-            }
-            var newResData = opCreate.webRequest.DownloadHandlerJson<NewResData>().GetObject();
-            sessionId = newResData.sessionId;
-
-            conf = default;
-            conf.iceServers = iceServers;
-            StartCoroutine(WebRTC.WebRTC.Update());
-            StartCoroutine(LoopPolling());
-        }
-
-        long lastTimeGetOfferRequest = 0;
-        long lastTimeGetCandidateRequest = 0;
-
-        IEnumerator LoopPolling()
-        {
-            // ignore messages arrived before 30 secs ago
-            lastTimeGetOfferRequest = DateTime.UtcNow.ToJsMilliseconds() - 30000;
-            lastTimeGetCandidateRequest = DateTime.UtcNow.ToJsMilliseconds() - 30000;
-
-            while (true)
-            {
-                yield return StartCoroutine(GetOffer());
-                yield return StartCoroutine(GetCandidate());
-                yield return new WaitForSeconds(interval);
-            }
-        }
-
-        IEnumerator GetOffer()
-        {
-            var op = signaling.GetOffer(sessionId, lastTimeGetOfferRequest);
-            yield return op;
-            if (op.webRequest.isNetworkError)
-            {
-                Debug.LogError($"Network Error: {op.webRequest.error}");
-                yield break;
-            }
-            var date = DateTimeExtension.ParseHttpDate(op.webRequest.GetResponseHeader("Date"));
-            lastTimeGetOfferRequest = date.ToJsMilliseconds();
-
-            var obj = op.webRequest.DownloadHandlerJson<OfferResDataList>().GetObject();
-            if (obj == null)
-            {
-                yield break;
-            }
-            foreach (var offer in obj.offers)
-            {
-                RTCSessionDescription _desc = default;
-                _desc.type = RTCSdpType.Offer;
-                _desc.sdp = offer.sdp;
-                var connectionId = offer.connectionId;
-                if (pcs.ContainsKey(connectionId))
-                {
-                    continue;
-                }
-                var pc = new RTCPeerConnection();
-                pcs.Add(offer.connectionId, pc);
-
-                pc.OnDataChannel = new DelegateOnDataChannel(channel => { OnDataChannel(pc, channel); });
-                pc.SetConfiguration(ref conf);
-                pc.OnIceCandidate = new DelegateOnIceCandidate(candidate => { StartCoroutine(OnIceCandidate(offer.connectionId, candidate)); });
-                pc.OnIceConnectionChange = new DelegateOnIceConnectionChange(state =>
-                {
-                    if(state == RTCIceConnectionState.Disconnected)
-                    {
-                        pc.Close();  
-                    }
-                });
-                //make video bit rate starts at 16000kbits, and 160000kbits at max.
-                string pattern = @"(a=fmtp:\d+ .*level-asymmetry-allowed=.*)\r\n";
-                _desc.sdp = Regex.Replace(_desc.sdp, pattern, "$1;x-google-start-bitrate=16000;x-google-max-bitrate=160000\r\n");
-                pc.SetRemoteDescription(ref _desc);
-                foreach (var track in videoStream.GetTracks())
-                {
-                    pc.AddTrack(track);
-                }
-                foreach(var track in audioStream.GetTracks())
-                {
-                    pc.AddTrack(track);
-                }
-                StartCoroutine(Answer(connectionId));
-            }
-        }
-
-        IEnumerator Answer(string connectionId)
-        {
-            RTCAnswerOptions options = default;
-            var pc = pcs[connectionId];
-            var op = pc.CreateAnswer(ref options);
-            yield return op;
-            if (op.isError)
-            {
-                Debug.LogError($"Network Error: {op.error}");
-                yield break;
-            }
-            var opLocalDesc = pc.SetLocalDescription(ref op.desc);
-            yield return opLocalDesc;
-            if (opLocalDesc.isError)
-            {
-                Debug.LogError($"Network Error: {opLocalDesc.error}");
-                yield break;
-            }
-            var op3 = signaling.PostAnswer(this.sessionId, connectionId, op.desc.sdp); 
-            yield return op3;
-            if (op3.webRequest.isNetworkError)
-            {
-                Debug.LogError($"Network Error: {op3.webRequest.error}");
-                yield break;
-            }
-        }
-
-        IEnumerator GetCandidate()
-        {
-            var op = signaling.GetCandidate(sessionId, lastTimeGetCandidateRequest);
-            yield return op;
-
-            if (op.webRequest.isNetworkError)
-            {
-                Debug.LogError($"Network Error: {op.webRequest.error}");
-                yield break;
-            }
-            var date = DateTimeExtension.ParseHttpDate(op.webRequest.GetResponseHeader("Date"));
-            lastTimeGetCandidateRequest = date.ToJsMilliseconds();
-
-            var obj = op.webRequest.DownloadHandlerJson<CandidateContainerResDataList>().GetObject();
-            if (obj == null)
-            {
-                yield break;
-            }
-            foreach (var candidateContainer in obj.candidates)
-            {
-                RTCPeerConnection pc;
-                if (!pcs.TryGetValue(candidateContainer.connectionId, out pc))
-                {
-                    continue;
-                }
-                foreach (var candidate in candidateContainer.candidates)
-                {
-                    RTCIceCandidate _candidate = default;
-                    _candidate.candidate = candidate.candidate;
-                    _candidate.sdpMLineIndex = candidate.sdpMLineIndex;
-                    _candidate.sdpMid = candidate.sdpMid;
-
-                    pcs[candidateContainer.connectionId].AddIceCandidate(ref _candidate);
-                }
-            }
-        }
-
-        IEnumerator OnIceCandidate(string connectionId, RTCIceCandidate candidate)
-        {
-            var opCandidate = signaling.PostCandidate(sessionId, connectionId, candidate.candidate, candidate.sdpMid, candidate.sdpMLineIndex);
-            yield return opCandidate;
-            if (opCandidate.webRequest.isNetworkError)
-            {
-                Debug.LogError($"Network Error: {opCandidate.webRequest.error}");
-                yield break;
-            }
-        }
-        void OnDataChannel(RTCPeerConnection pc, RTCDataChannel channel)
-        {
-            Dictionary<int, RTCDataChannel> channels;
-            if (!mapChannels.TryGetValue(pc, out channels))
-            {
-                channels = new Dictionary<int, RTCDataChannel>();
-                mapChannels.Add(pc, channels);
-            }
-            channels.Add(channel.Id, channel);
-
-            if(channel.Label == "data")
-            {
-                channel.OnMessage = new DelegateOnMessage(bytes => { RemoteInput.ProcessInput(bytes); });
-                channel.OnClose = new DelegateOnClose(() => { RemoteInput.Reset(); });
-            }
-        }
-
-        void OnButtonClick(int elementId)
-        {
-            foreach (var element in arrayButtonClickEvent)
-            {
-                if (element.elementId == elementId)
-                {
-                    element.click.Invoke(elementId);
-                }
-            }
-        }
-    }
-}
->>>>>>> a4d82175
+using System;
+using System.Collections;
+using System.Collections.Generic;
+using UnityEngine;
+using Unity.WebRTC;
+using System.Text.RegularExpressions;
+using UnityEditor;
+
+namespace Unity.RenderStreaming
+{
+    [Serializable]
+    public class ButtonClickEvent : UnityEngine.Events.UnityEvent<int> { }
+
+    [Serializable]
+    public class ButtonClickElement
+    {
+        [Tooltip("Specifies the ID on the HTML")]
+        public int elementId;
+        public ButtonClickEvent click;
+    }
+
+    public class RenderStreaming : MonoBehaviour
+    {
+#pragma warning disable 0649
+        [SerializeField, Tooltip("Address for signaling server")]
+        private string urlSignaling = "ws://localhost";
+
+        [SerializeField, Tooltip("Array to set your own STUN/TURN servers")]
+        private RTCIceServer[] iceServers = new RTCIceServer[]
+        {
+            new RTCIceServer()
+            {
+                urls = new string[] { "stun:stun.l.google.com:19302" }
+            }
+        };
+
+        [SerializeField, Tooltip("Streaming size should match display aspect ratio")]
+        private Vector2Int streamingSize = new Vector2Int(1280, 720);
+
+        [SerializeField, Tooltip("Time interval for polling from signaling server")]
+        private float interval = 5.0f;
+
+        [SerializeField, Tooltip("Camera to capture video stream")]
+        private Camera captureCamera;
+
+        [SerializeField, Tooltip("Array to set your own click event")]
+        private ButtonClickElement[] arrayButtonClickEvent;
+#pragma warning restore 0649
+
+        private Signaling signaling;
+        private Dictionary<string, RTCPeerConnection> pcs = new Dictionary<string, RTCPeerConnection>();
+        private Dictionary<RTCPeerConnection, Dictionary<int, RTCDataChannel>> mapChannels = new Dictionary<RTCPeerConnection, Dictionary<int, RTCDataChannel>>();
+        private RTCConfiguration conf;
+
+        private string sessionId = Guid.NewGuid().ToString();
+
+        private MediaStream videoStream;
+        private MediaStream audioStream;
+
+        public void Awake()
+        {
+            WebRTC.WebRTC.Initialize();
+            RemoteInput.Initialize();
+            RemoteInput.ActionButtonClick = OnButtonClick;
+        }
+
+        public void OnDestroy()
+        {
+            WebRTC.WebRTC.Finalize();
+            RemoteInput.Destroy();
+            Unity.WebRTC.Audio.Stop();
+        }
+        public IEnumerator Start()
+        {
+            if (!WebRTC.WebRTC.HWEncoderSupport)
+            {
+                yield break;
+            }
+            videoStream = captureCamera.CaptureStream(streamingSize.x, streamingSize.y);
+            audioStream = Unity.WebRTC.Audio.CaptureStream();
+
+            conf = default;
+            conf.iceServers = iceServers;
+            StartCoroutine(WebRTC.WebRTC.Update());
+        }
+
+        private Coroutine _loopPollingCoroutine;
+
+        void OnEnable()
+        {
+            if (this.signaling == null)
+            {
+                this.signaling = new Signaling(urlSignaling, sessionId);
+            }
+
+            if (_loopPollingCoroutine == null)
+            {
+                _loopPollingCoroutine = StartCoroutine(LoopPolling());
+            }
+        }
+
+        void OnDisable()
+        {
+            if (_loopPollingCoroutine != null)
+            {
+                StopCoroutine(_loopPollingCoroutine);
+                _loopPollingCoroutine = null;
+            }
+
+            if (this.signaling != null)
+            {
+                this.signaling.Stop();
+                this.signaling = null;
+            }
+        }
+
+        long lastTimeGetOfferRequest = 0;
+        long lastTimeGetCandidateRequest = 0;
+
+        IEnumerator LoopPolling()
+        {
+            while (true)
+            {
+                yield return null;
+
+                var messages = this.signaling.GetMessages();
+                if (messages != null)
+                {
+                    foreach (var message in messages)
+                    {
+                        if (message.type == "offer")
+                        {
+                            HandleOfferMessage(message);
+                        }
+
+                        if (!string.IsNullOrEmpty(message.candidate))
+                        {
+                            HandleCandidateMessage(message);
+                        }
+                    }
+                }
+            }
+        }
+
+        void HandleOfferMessage(SignalingMessage offer)
+        {
+            RTCSessionDescription _desc = default;
+            _desc.type = RTCSdpType.Offer;
+            _desc.sdp = offer.sdp;
+            var connectionId = offer.connectionId;
+
+            if (!pcs.TryGetValue(connectionId, out var pc))
+            {
+                pc = new RTCPeerConnection();
+                pcs.Add(offer.connectionId, pc);
+
+                pc.OnDataChannel = new DelegateOnDataChannel(channel => { OnDataChannel(pc, channel); });
+                pc.SetConfiguration(ref conf);
+                pc.OnIceCandidate = new DelegateOnIceCandidate(candidate => { OnIceCandidate(offer.connectionId, candidate); });
+                pc.OnIceConnectionChange = new DelegateOnIceConnectionChange(state =>
+                {
+                    if(state == RTCIceConnectionState.Disconnected)
+                    {
+                        pc.Close();
+                        pcs.Remove(connectionId);
+                    }
+                });
+            }
+
+            //make video bit rate starts at 16000kbits, and 160000kbits at max.
+            string pattern = @"(a=fmtp:\d+ .*level-asymmetry-allowed=.*)\r\n";
+            _desc.sdp = Regex.Replace(_desc.sdp, pattern, "$1;x-google-start-bitrate=16000;x-google-max-bitrate=160000\r\n");
+            pc.SetRemoteDescription(ref _desc);
+            foreach (var track in videoStream.GetTracks())
+            {
+                pc.AddTrack(track);
+            }
+            foreach(var track in audioStream.GetTracks())
+            {
+                pc.AddTrack(track);
+            }
+            StartCoroutine(Answer(connectionId));
+        }
+
+        void HandleCandidateMessage(SignalingMessage candidate)
+        {
+            RTCPeerConnection pc;
+            if (!pcs.TryGetValue(candidate.connectionId, out pc))
+            {
+                return;
+            }
+
+            RTCIceCandidate _candidate = default;
+            _candidate.candidate = candidate.candidate;
+            _candidate.sdpMLineIndex = candidate.sdpMLineIndex;
+            _candidate.sdpMid = candidate.sdpMid;
+
+            pc.AddIceCandidate(ref _candidate);
+        }
+
+        IEnumerator GetOffer()
+        {
+            var op = signaling.GetOffer(sessionId, lastTimeGetOfferRequest);
+            yield return op;
+            if (op.webRequest.isNetworkError)
+            {
+                Debug.LogError($"Network Error: {op.webRequest.error}");
+                yield break;
+            }
+            var date = DateTimeExtension.ParseHttpDate(op.webRequest.GetResponseHeader("Date"));
+            lastTimeGetOfferRequest = date.ToJsMilliseconds();
+
+            var obj = op.webRequest.DownloadHandlerJson<OfferResDataList>().GetObject();
+            if (obj == null)
+            {
+                yield break;
+            }
+            foreach (var offer in obj.offers)
+            {
+
+            }
+        }
+
+        IEnumerator Answer(string connectionId)
+        {
+            RTCAnswerOptions options = default;
+            var pc = pcs[connectionId];
+            var op = pc.CreateAnswer(ref options);
+            yield return op;
+            if (op.isError)
+            {
+                Debug.LogError($"Network Error: {op.error}");
+                yield break;
+            }
+            var opLocalDesc = pc.SetLocalDescription(ref op.desc);
+            yield return opLocalDesc;
+            if (opLocalDesc.isError)
+            {
+                Debug.LogError($"Network Error: {opLocalDesc.error}");
+                yield break;
+            }
+
+            signaling.SendMessage(new SignalingMessage
+            {
+                connectionId = connectionId,
+                sdp = op.desc.sdp,
+                type = "answer",
+            });
+        }
+
+        IEnumerator GetCandidate()
+        {
+            var op = signaling.GetCandidate(sessionId, lastTimeGetCandidateRequest);
+            yield return op;
+
+            if (op.webRequest.isNetworkError)
+            {
+                Debug.LogError($"Network Error: {op.webRequest.error}");
+                yield break;
+            }
+            var date = DateTimeExtension.ParseHttpDate(op.webRequest.GetResponseHeader("Date"));
+            lastTimeGetCandidateRequest = date.ToJsMilliseconds();
+
+            var obj = op.webRequest.DownloadHandlerJson<CandidateContainerResDataList>().GetObject();
+            if (obj == null)
+            {
+                yield break;
+            }
+            foreach (var candidateContainer in obj.candidates)
+            {
+
+            }
+        }
+
+        void OnIceCandidate(string connectionId, RTCIceCandidate candidate)
+        {
+            signaling.SendMessage(
+                new SignalingMessage
+                {
+                    connectionId = connectionId,
+                    type = "candidate",
+                    candidate = candidate.candidate,
+                    sdpMid = candidate.sdpMid,
+                    sdpMLineIndex = candidate.sdpMLineIndex,
+                });
+        }
+
+        void OnDataChannel(RTCPeerConnection pc, RTCDataChannel channel)
+        {
+            Dictionary<int, RTCDataChannel> channels;
+            if (!mapChannels.TryGetValue(pc, out channels))
+            {
+                channels = new Dictionary<int, RTCDataChannel>();
+                mapChannels.Add(pc, channels);
+            }
+            channels.Add(channel.Id, channel);
+
+            if(channel.Label == "data")
+            {
+                channel.OnMessage = new DelegateOnMessage(bytes => { RemoteInput.ProcessInput(bytes); });
+                channel.OnClose = new DelegateOnClose(() => { RemoteInput.Reset(); });
+            }
+        }
+
+        void OnButtonClick(int elementId)
+        {
+            foreach (var element in arrayButtonClickEvent)
+            {
+                if (element.elementId == elementId)
+                {
+                    element.click.Invoke(elementId);
+                }
+            }
+        }
+    }
+}
+/* TODO restaure compatibility with http signaling
+using System;
+using System.Collections;
+using System.Collections.Generic;
+using UnityEngine;
+using Unity.WebRTC;
+using System.Text.RegularExpressions;
+
+namespace Unity.RenderStreaming
+{
+    [Serializable]
+    public class ButtonClickEvent : UnityEngine.Events.UnityEvent<int> { }
+
+    [Serializable]
+    public class ButtonClickElement
+    {
+        [Tooltip("Specifies the ID on the HTML")]
+        public int elementId;
+        public ButtonClickEvent click;
+    }
+
+    public class RenderStreaming : MonoBehaviour
+    {
+#pragma warning disable 0649
+        [SerializeField, Tooltip("Address for signaling server")]
+        private string urlSignaling = "http://localhost";
+
+        [SerializeField, Tooltip("Array to set your own STUN/TURN servers")]
+        private RTCIceServer[] iceServers = new RTCIceServer[]
+        {
+            new RTCIceServer()
+            {
+                urls = new string[] { "stun:stun.l.google.com:19302" }
+            }
+        };
+
+        [SerializeField, Tooltip("Streaming size should match display aspect ratio")]
+        private Vector2Int streamingSize = new Vector2Int(1280, 720);
+
+        [SerializeField, Tooltip("Time interval for polling from signaling server")]
+        private float interval = 5.0f;
+
+        [SerializeField, Tooltip("Camera to capture video stream")]
+        private Camera captureCamera;
+
+        [SerializeField, Tooltip("Array to set your own click event")]
+        private ButtonClickElement[] arrayButtonClickEvent;
+#pragma warning restore 0649
+
+        private Signaling signaling;
+        private Dictionary<string, RTCPeerConnection> pcs = new Dictionary<string, RTCPeerConnection>();
+        private Dictionary<RTCPeerConnection, Dictionary<int, RTCDataChannel>> mapChannels = new Dictionary<RTCPeerConnection, Dictionary<int, RTCDataChannel>>();
+        private RTCConfiguration conf;
+        private string sessionId;
+        private MediaStream videoStream;
+        private MediaStream audioStream;
+
+        public void Awake()
+        {
+            WebRTC.WebRTC.Initialize(); 
+            RemoteInput.Initialize();
+            RemoteInput.ActionButtonClick = OnButtonClick;
+        }
+
+        public void OnDestroy()
+        {
+            WebRTC.WebRTC.Finalize();
+            RemoteInput.Destroy();
+            Unity.WebRTC.Audio.Stop();
+        }
+        public IEnumerator Start()
+        {
+            videoStream = captureCamera.CaptureStream(streamingSize.x, streamingSize.y);
+            audioStream = Unity.WebRTC.Audio.CaptureStream();
+            signaling = new Signaling(urlSignaling);
+            var opCreate = signaling.Create();
+            yield return opCreate;
+            if (opCreate.webRequest.isNetworkError)
+            {
+                Debug.LogError($"Network Error: {opCreate.webRequest.error}");
+                yield break;
+            }
+            var newResData = opCreate.webRequest.DownloadHandlerJson<NewResData>().GetObject();
+            sessionId = newResData.sessionId;
+
+            conf = default;
+            conf.iceServers = iceServers;
+            StartCoroutine(WebRTC.WebRTC.Update());
+            StartCoroutine(LoopPolling());
+        }
+
+        long lastTimeGetOfferRequest = 0;
+        long lastTimeGetCandidateRequest = 0;
+
+        IEnumerator LoopPolling()
+        {
+            // ignore messages arrived before 30 secs ago
+            lastTimeGetOfferRequest = DateTime.UtcNow.ToJsMilliseconds() - 30000;
+            lastTimeGetCandidateRequest = DateTime.UtcNow.ToJsMilliseconds() - 30000;
+
+            while (true)
+            {
+                yield return StartCoroutine(GetOffer());
+                yield return StartCoroutine(GetCandidate());
+                yield return new WaitForSeconds(interval);
+            }
+        }
+
+        IEnumerator GetOffer()
+        {
+            var op = signaling.GetOffer(sessionId, lastTimeGetOfferRequest);
+            yield return op;
+            if (op.webRequest.isNetworkError)
+            {
+                Debug.LogError($"Network Error: {op.webRequest.error}");
+                yield break;
+            }
+            var date = DateTimeExtension.ParseHttpDate(op.webRequest.GetResponseHeader("Date"));
+            lastTimeGetOfferRequest = date.ToJsMilliseconds();
+
+            var obj = op.webRequest.DownloadHandlerJson<OfferResDataList>().GetObject();
+            if (obj == null)
+            {
+                yield break;
+            }
+            foreach (var offer in obj.offers)
+            {
+                RTCSessionDescription _desc = default;
+                _desc.type = RTCSdpType.Offer;
+                _desc.sdp = offer.sdp;
+                var connectionId = offer.connectionId;
+                if (pcs.ContainsKey(connectionId))
+                {
+                    continue;
+                }
+                var pc = new RTCPeerConnection();
+                pcs.Add(offer.connectionId, pc);
+
+                pc.OnDataChannel = new DelegateOnDataChannel(channel => { OnDataChannel(pc, channel); });
+                pc.SetConfiguration(ref conf);
+                pc.OnIceCandidate = new DelegateOnIceCandidate(candidate => { StartCoroutine(OnIceCandidate(offer.connectionId, candidate)); });
+                pc.OnIceConnectionChange = new DelegateOnIceConnectionChange(state =>
+                {
+                    if(state == RTCIceConnectionState.Disconnected)
+                    {
+                        pc.Close();  
+                    }
+                });
+                //make video bit rate starts at 16000kbits, and 160000kbits at max.
+                string pattern = @"(a=fmtp:\d+ .*level-asymmetry-allowed=.*)\r\n";
+                _desc.sdp = Regex.Replace(_desc.sdp, pattern, "$1;x-google-start-bitrate=16000;x-google-max-bitrate=160000\r\n");
+                pc.SetRemoteDescription(ref _desc);
+                foreach (var track in videoStream.GetTracks())
+                {
+                    pc.AddTrack(track);
+                }
+                foreach(var track in audioStream.GetTracks())
+                {
+                    pc.AddTrack(track);
+                }
+                StartCoroutine(Answer(connectionId));
+            }
+        }
+
+        IEnumerator Answer(string connectionId)
+        {
+            RTCAnswerOptions options = default;
+            var pc = pcs[connectionId];
+            var op = pc.CreateAnswer(ref options);
+            yield return op;
+            if (op.isError)
+            {
+                Debug.LogError($"Network Error: {op.error}");
+                yield break;
+            }
+            var opLocalDesc = pc.SetLocalDescription(ref op.desc);
+            yield return opLocalDesc;
+            if (opLocalDesc.isError)
+            {
+                Debug.LogError($"Network Error: {opLocalDesc.error}");
+                yield break;
+            }
+            var op3 = signaling.PostAnswer(this.sessionId, connectionId, op.desc.sdp); 
+            yield return op3;
+            if (op3.webRequest.isNetworkError)
+            {
+                Debug.LogError($"Network Error: {op3.webRequest.error}");
+                yield break;
+            }
+        }
+
+        IEnumerator GetCandidate()
+        {
+            var op = signaling.GetCandidate(sessionId, lastTimeGetCandidateRequest);
+            yield return op;
+
+            if (op.webRequest.isNetworkError)
+            {
+                Debug.LogError($"Network Error: {op.webRequest.error}");
+                yield break;
+            }
+            var date = DateTimeExtension.ParseHttpDate(op.webRequest.GetResponseHeader("Date"));
+            lastTimeGetCandidateRequest = date.ToJsMilliseconds();
+
+            var obj = op.webRequest.DownloadHandlerJson<CandidateContainerResDataList>().GetObject();
+            if (obj == null)
+            {
+                yield break;
+            }
+            foreach (var candidateContainer in obj.candidates)
+            {
+                RTCPeerConnection pc;
+                if (!pcs.TryGetValue(candidateContainer.connectionId, out pc))
+                {
+                    continue;
+                }
+                foreach (var candidate in candidateContainer.candidates)
+                {
+                    RTCIceCandidate _candidate = default;
+                    _candidate.candidate = candidate.candidate;
+                    _candidate.sdpMLineIndex = candidate.sdpMLineIndex;
+                    _candidate.sdpMid = candidate.sdpMid;
+
+                    pcs[candidateContainer.connectionId].AddIceCandidate(ref _candidate);
+                }
+            }
+        }
+
+        IEnumerator OnIceCandidate(string connectionId, RTCIceCandidate candidate)
+        {
+            var opCandidate = signaling.PostCandidate(sessionId, connectionId, candidate.candidate, candidate.sdpMid, candidate.sdpMLineIndex);
+            yield return opCandidate;
+            if (opCandidate.webRequest.isNetworkError)
+            {
+                Debug.LogError($"Network Error: {opCandidate.webRequest.error}");
+                yield break;
+            }
+        }
+        void OnDataChannel(RTCPeerConnection pc, RTCDataChannel channel)
+        {
+            Dictionary<int, RTCDataChannel> channels;
+            if (!mapChannels.TryGetValue(pc, out channels))
+            {
+                channels = new Dictionary<int, RTCDataChannel>();
+                mapChannels.Add(pc, channels);
+            }
+            channels.Add(channel.Id, channel);
+
+            if(channel.Label == "data")
+            {
+                channel.OnMessage = new DelegateOnMessage(bytes => { RemoteInput.ProcessInput(bytes); });
+                channel.OnClose = new DelegateOnClose(() => { RemoteInput.Reset(); });
+            }
+        }
+
+        void OnButtonClick(int elementId)
+        {
+            foreach (var element in arrayButtonClickEvent)
+            {
+                if (element.elementId == elementId)
+                {
+                    element.click.Invoke(elementId);
+                }
+            }
+        }
+    }
+}
+*/
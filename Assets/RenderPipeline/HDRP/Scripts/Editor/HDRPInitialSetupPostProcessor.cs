--- conflicted
+++ resolved
@@ -1,15 +1,11 @@
 ﻿﻿using UnityEngine;                                      //Debug
 using UnityEditor;                                      //AssetPostProcessor
 using UnityEngine.Rendering;                            //GraphicsSettings
-<<<<<<< HEAD
-using UnityEngine.Rendering.HighDefinition;    //HDRenderPipelineAsset
-=======
 #if UNITY_2019_3_OR_NEWER
 using UnityEngine.Rendering.HighDefinition;             //HDRenderPipelineAsset
 #else
 using UnityEngine.Experimental.Rendering.HDPipeline;    //HDRenderPipelineAsset
 #endif
->>>>>>> 851c8a96
 
 public class HDRPPostProcessor : AssetPostprocessor
 {
@@ -19,7 +15,7 @@
         if (null != GraphicsSettings.renderPipelineAsset) {
             return;
         }
-
+        
         int numImportedAssets = importedAssets.Length;
         for (int i=0;i< numImportedAssets; ++i) {
             string curAssetPath = importedAssets[i];

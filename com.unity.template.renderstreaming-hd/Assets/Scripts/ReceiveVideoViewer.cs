--- conflicted
+++ resolved
@@ -26,18 +26,6 @@
                 {
                     var videoTrack = (VideoStreamTrack)e.Track;
                     m_receiveTexture = videoTrack.InitializeReceiver(streamingSize.x, streamingSize.y);
-<<<<<<< HEAD
-                }
-            };
-            m_receiveStream.OnRemoveTrack = e =>
-            {
-                if (e.Track.Kind == TrackKind.Video)
-                {
-                    m_receiveTexture = null;
-                    e.Track.Dispose();
-                }
-            };
-=======
                     OnUpdateReceiveTexture?.Invoke(m_receiveTexture);
                 }
             };
@@ -50,7 +38,6 @@
                     e.Track.Dispose();
                 }
             };
->>>>>>> dddec06b
 
             RenderStreaming.Instance?.OpenConnection(connectionId);
         }
@@ -65,22 +52,14 @@
             m_receiveTexture = null;
         }
 
-<<<<<<< HEAD
-        public void AddTrack(string connectionId, RTCTrackEvent trackEvent)
-=======
         public void AddTrack(string connectionId, MediaStreamTrack track)
->>>>>>> dddec06b
         {
             if (!string.IsNullOrEmpty(this.connectionId) && connectionId != this.connectionId)
             {
                 return;
             }
 
-<<<<<<< HEAD
-            m_receiveStream.AddTrack(trackEvent.Track);
-=======
             m_receiveStream.AddTrack(track);
->>>>>>> dddec06b
         }
 
         public void RemoveTrack(string connectionId, MediaStreamTrack track)
